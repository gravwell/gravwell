--- conflicted
+++ resolved
@@ -52,14 +52,10 @@
 		AuthCode: code,
 	}
 	var resp types.MFATOTPInstallResponse
-<<<<<<< HEAD
-	err := c.methodStaticPushURL(http.MethodPut, totpSetupUrl(), rq, &resp)
+	err := c.methodStaticPushURL(http.MethodPut, totpSetupUrl(), rq, &resp, nil, nil)
 	if err == nil {
 		c.state = STATE_LOGGED_OFF // the backend boots our session; reflect that locally
 	}
-=======
-	err := c.methodStaticPushURL(http.MethodPut, totpSetupUrl(), rq, &resp, nil, nil)
->>>>>>> 1ca4b171
 	return resp, err
 }
 
