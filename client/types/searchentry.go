/*************************************************************************
 * Copyright 2021 Gravwell, Inc. All rights reserved.
 * Contact: <legal@gravwell.io>
 *
 * This software may be modified and distributed under the terms of the
 * BSD 2-clause license. See the LICENSE file for details.
 **************************************************************************/

package types

import (
	"bytes"
	"encoding/json"
	"fmt"
	"net"
	"time"

	"github.com/gravwell/gravwell/v4/ingest/entry"
)

// StringTagEntry is used for scripting and ingesting entries via the webserver.
type StringTagEntry struct {
	TS         time.Time
	Tag        string
	SRC        net.IP
	Data       []byte
	Enumerated []EnumeratedPair
}

<<<<<<< HEAD
type PrintableSearchEntry SearchEntry

// Search entry is the entry that makes it out of the search pipeline.
=======
// SearchEntry is the entry that makes it out of the search pipeline.
>>>>>>> 3515ca75
type SearchEntry struct {
	TS         entry.Timestamp
	SRC        net.IP
	Tag        entry.EntryTag
	Data       []byte
	Enumerated []EnumeratedPair
}

// EnumeratedPair is the string representation of enumerated values.
type EnumeratedPair struct {
	Name     string
	Value    string             `json:"ValueStr"`
	RawValue RawEnumeratedValue `json:"Value"`
}

type RawEnumeratedValue struct {
	Type uint16
	Data []byte
}

<<<<<<< HEAD
func (p PrintableSearchEntry) MarshalJSON() ([]byte, error) {
	return json.Marshal(&struct {
		TS         entry.Timestamp
		SRC        net.IP
		Tag        entry.EntryTag
		Data       string
		Enumerated []EnumeratedPair
	}{
		TS:         p.TS,
		SRC:        p.SRC,
		Tag:        p.Tag,
		Data:       string(p.Data),
		Enumerated: p.Enumerated,
	})
}

// Return the string representation of an enumerated value in a SearchEntry.
=======
// GetEnumerated returns the string representation of an enumerated value in a SearchEntry.
>>>>>>> 3515ca75
func (se SearchEntry) GetEnumerated(name string) (val string, ok bool) {
	for _, v := range se.Enumerated {
		if v.Name == name {
			val = v.Value
			ok = true
			break
		}
	}
	return
}

// String implements the  Stringer interface
func (se SearchEntry) String() string {
	return string(se.Data) //basically a YOLO cast, maybe it prints, maybe it doesn't
}

// GetEnumerated returns the string representation of an enumerated value in a StringTagEntry.
func (se StringTagEntry) GetEnumerated(name string) (val string, ok bool) {
	for _, v := range se.Enumerated {
		if v.Name == name {
			val = v.Value
			ok = true
			break
		}
	}
	return
}

// Equal checks if both SearchEntry objects are deeply equal.
func (se SearchEntry) Equal(v SearchEntry) bool {
	if !se.TS.Equal(v.TS) || se.Tag != v.Tag || !se.SRC.Equal(v.SRC) {
		return false
	} else if !bytes.Equal(se.Data, v.Data) || !enumeratedEqual(se.Enumerated, v.Enumerated) {
		return false
	}
	return true
}

// String implements the fmt.Stringer
func (se StringTagEntry) String() string {
	return string(se.Data)
}

// Equal checks if both StringTagEntry objects are deeply equal.
func (se StringTagEntry) Equal(v StringTagEntry) bool {
	if !se.TS.Equal(v.TS) || se.Tag != v.Tag || !se.SRC.Equal(v.SRC) {
		return false
	} else if !bytes.Equal(se.Data, v.Data) || !enumeratedEqual(se.Enumerated, v.Enumerated) {
		return false
	}
	return true
}

func enumeratedEqual(a, b []EnumeratedPair) bool {
	if len(a) != len(b) {
		return false
	}
	for i := range a {
		if a[i].Name != b[i].Name {
			return false
		} else if a[i].Value != b[i].Value {
			return false
		} else if a[i].RawValue.Type != b[i].RawValue.Type {
			return false
		} else if !bytes.Equal(a[i].RawValue.Data, b[i].RawValue.Data) {
			return false
		}
	}
	return true
}

func (ep EnumeratedPair) String() string {
	return fmt.Sprintf("%s:%s", ep.Name, ep.Value)
}

func (rev RawEnumeratedValue) String() string {
	return string(rev.Data)
}<|MERGE_RESOLUTION|>--- conflicted
+++ resolved
@@ -27,13 +27,9 @@
 	Enumerated []EnumeratedPair
 }
 
-<<<<<<< HEAD
 type PrintableSearchEntry SearchEntry
 
-// Search entry is the entry that makes it out of the search pipeline.
-=======
 // SearchEntry is the entry that makes it out of the search pipeline.
->>>>>>> 3515ca75
 type SearchEntry struct {
 	TS         entry.Timestamp
 	SRC        net.IP
@@ -54,7 +50,6 @@
 	Data []byte
 }
 
-<<<<<<< HEAD
 func (p PrintableSearchEntry) MarshalJSON() ([]byte, error) {
 	return json.Marshal(&struct {
 		TS         entry.Timestamp
@@ -71,10 +66,7 @@
 	})
 }
 
-// Return the string representation of an enumerated value in a SearchEntry.
-=======
 // GetEnumerated returns the string representation of an enumerated value in a SearchEntry.
->>>>>>> 3515ca75
 func (se SearchEntry) GetEnumerated(name string) (val string, ok bool) {
 	for _, v := range se.Enumerated {
 		if v.Name == name {
