--- conflicted
+++ resolved
@@ -70,16 +70,6 @@
 	NotificationWrite Capability = 43
 	SystemInfoRead    Capability = 44
 
-<<<<<<< HEAD
-	TokenRead       Capability = 45
-	TokenWrite      Capability = 46
-	SecretRead      Capability = 47
-	SecretWrite     Capability = 48
-	AlertRead       Capability = 49
-	AlertWrite      Capability = 50
-	RemoteAIService Capability = 51
-	_maxCap         Capability = 52 //REMINDER - when adding capabilities, make sure to expand this number
-=======
 	TokenRead   Capability = 45
 	TokenWrite  Capability = 46
 	SecretRead  Capability = 47
@@ -88,33 +78,11 @@
 	AlertWrite  Capability = 50
 	LogbotAI    Capability = 51
 	_maxCap     Capability = 52 //REMINDER - when adding capabilities, make sure to expand this number
->>>>>>> 6c1f7aeb
 )
 
 type CapabilityCategory string
 
 const (
-<<<<<<< HEAD
-	IngestCat          = `Data Ingest`
-	SearchCat          = `Search`
-	ActionablesCat     = `Actionables`
-	DashboardsCat      = `Dashboards`
-	ExtractorsCat      = `Extractors`
-	FilesCat           = `Files`
-	KitsCat            = `Kits`
-	MacrosCat          = `Macros`
-	NotificationsCat   = `Notifications`
-	PlaybooksCat       = `Playbooks`
-	QueryLibraryCat    = `Query Library`
-	ResourcesCat       = `Resources`
-	AutomationsCat     = `Automations`
-	TemplatesCat       = `Templates`
-	TokensCat          = `Tokens`
-	UsersAndGroupsCat  = `Users and Groups`
-	SystemAndStatsCat  = `System and Stats`
-	SecretsCat         = `Secrets`
-	RemoteAIServiceCat = `Remote AI Service APIs`
-=======
 	IngestCat         = `Data Ingest`
 	SearchCat         = `Search`
 	ActionablesCat    = `Actionables`
@@ -134,7 +102,6 @@
 	SystemAndStatsCat = `System and Stats`
 	SecretsCat        = `Secrets`
 	LogbotAICat       = `Logbot AI`
->>>>>>> 6c1f7aeb
 )
 
 const (
@@ -494,13 +461,8 @@
 		return SecretsCat
 	case SecretWrite:
 		return SecretsCat
-<<<<<<< HEAD
-	case RemoteAIService:
-		return RemoteAIServiceCat
-=======
 	case LogbotAI:
 		return LogbotAICat
->>>>>>> 6c1f7aeb
 	}
 	return `UNKNOWN`
 }
@@ -610,13 +572,8 @@
 		*c = AlertRead
 	case `alertwrite`:
 		*c = AlertWrite
-<<<<<<< HEAD
-	case `remoteai`:
-		*c = RemoteAIService
-=======
 	case `logbotai`:
 		*c = LogbotAI
->>>>>>> 6c1f7aeb
 	default:
 		err = ErrUnknownCapability
 	}
@@ -726,13 +683,8 @@
 		return `Read Alerts`
 	case AlertWrite:
 		return `Write and Delete Alerts`
-<<<<<<< HEAD
-	case RemoteAIService:
-		return `Remote AI API`
-=======
 	case LogbotAI:
 		return `Logbot AI`
->>>>>>> 6c1f7aeb
 	}
 	return `UNKNOWN`
 }
@@ -840,13 +792,8 @@
 		return `User can read and access alerts`
 	case AlertWrite:
 		return `User can create, update, and delete alerts`
-<<<<<<< HEAD
-	case RemoteAIService:
-		return `User can submit request to the remote AI APIs`
-=======
 	case LogbotAI:
 		return `User can submit requests to Logbot AI`
->>>>>>> 6c1f7aeb
 	}
 	return `UNKNOWN`
 }
