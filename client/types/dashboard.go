--- conflicted
+++ resolved
@@ -12,12 +12,8 @@
 	"encoding/json"
 	"time"
 
-<<<<<<< HEAD
-	"github.com/gravwell/gravwell/v4/utils"
-=======
 	"github.com/google/uuid"
 	"github.com/gravwell/gravwell/v3/utils"
->>>>>>> 28d72afc
 )
 
 // Dashboard type used for relaying data back and forth to frontend.
