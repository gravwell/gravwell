# Binaries for programs and plugins
*.exe
*.exe~
*.dll
*.so
*.dylib

# Test binary, build with `go test -c`
*.test

# Output of the go coverage tool, specifically when used with LiteIDE
*.out

# Project-local glide cache, RE: https://github.com/Masterminds/glide/issues/736
.glide/

# test files
test.conf

#vim files
*.swp
<<<<<<< HEAD
manager


#idea files
.idea/
.idea
=======

# binaries
manager/manager
>>>>>>> 980d6bbf
<|MERGE_RESOLUTION|>--- conflicted
+++ resolved
@@ -19,15 +19,11 @@
 
 #vim files
 *.swp
-<<<<<<< HEAD
-manager
-
 
 #idea files
 .idea/
 .idea
-=======
 
 # binaries
 manager/manager
->>>>>>> 980d6bbf
+manager