# This workflow is designed to setup a golang workspace and execute the unit tests

name: golang-testing

on:
<<<<<<< HEAD
  push:
    branches:
      - dev
      - '*'
      - 'release/*'
      - 'preview/*/*'
=======
>>>>>>> 1012e238
  pull_request:
    branches:
      - dev
      - '*'
      - 'release/*'
      - 'preview/*/*'

jobs:

  build:
    runs-on: ubuntu-latest
    steps:
    - run: echo "Executing on  ${{ runner.os }} due to ${{ github.event_name }}"
    - run: echo "Branch is ${{ github.ref }} executing on  ${{ runner.os }} due to ${{ github.event_name }}"

    - name: Checkout repo
      uses: actions/checkout@v4

    - name: Set up Go
      uses: actions/setup-go@v4
      with:
        go-version: 1.23.0
        cache: false

    - name: Go Tidy
      run: go mod tidy && git diff --exit-code

    - name: Go Mod
      run: go mod download

    - name: Go Mod Verify
      run: go mod verify

    - name: Install govulncheck
      run: go install golang.org/x/vuln/cmd/govulncheck@latest

    - name: Run govulncheck
      run: |
        govulncheck -test ./netflow/...
        govulncheck -test ./manager/...
        govulncheck -test ./ipexist/...
        govulncheck -test ./generators/ipgen/...
        govulncheck -test ./generators/base/...
        govulncheck -test ./generators/gravwellGenerator/...
        govulncheck -test ./filewatch/...
        govulncheck -test ./client/...
        govulncheck -test ./chancacher/...
        govulncheck -test ./timegrinder/...
        govulncheck -test ./ingest
        govulncheck -test ./ingest/entry/...
        govulncheck -test ./ingest/config/...
        govulncheck -test ./ingest/log
        govulncheck -test ./ingest/processors
        govulncheck -test ./ingest/processors/tags
        govulncheck -test ./ingest/processors/plugin
        govulncheck -test ./tools/...
        govulncheck -test ./kitctl/...
        govulncheck -test ./migrate/...
        govulncheck -test ./ingesters/s3Ingester
        govulncheck -test ./ingesters/HttpIngester
        govulncheck -test ./ingesters/pcapFileIngester
        govulncheck -test ./ingesters/collectd
        govulncheck -test ./ingesters/hackernews_ingester
        govulncheck -test ./ingesters/base
        govulncheck -test ./ingesters/massFile
        govulncheck -test ./ingesters/MSGraphIngester
        govulncheck -test ./ingesters/kafka_consumer
        govulncheck -test ./ingesters/reddit_ingester
        govulncheck -test ./ingesters/O365Ingester
        govulncheck -test ./ingesters/args
        govulncheck -test ./ingesters/version
        govulncheck -test ./ingesters/sqsIngester
        govulncheck -test ./ingesters/diskmonitor
        govulncheck -test ./ingesters/session
        govulncheck -test ./ingesters/snmp
        govulncheck -test ./ingesters/xlsxIngester
        govulncheck -test ./ingesters/multiFile
        govulncheck -test ./ingesters/Shodan
        govulncheck -test ./ingesters/reimport
        govulncheck -test ./ingesters/SimpleRelay
        govulncheck -test ./ingesters/KinesisIngester
        govulncheck -test ./ingesters/netflow
        govulncheck -test ./ingesters/AzureEventHubs
        govulncheck -test ./ingesters/utils
        govulncheck -test ./ingesters/IPMIIngester
        govulncheck -test ./ingesters/regexFile
        govulncheck -test ./ingesters/PacketFleet
        govulncheck -test ./ingesters/canbus
        govulncheck -test ./ingesters/GooglePubSubIngester
        govulncheck -test ./ingesters/fileFollow
        govulncheck -test ./ingesters/singleFile
        govulncheck -test ./gwcli
        GOOS=windows govulncheck -test ./ingesters/winevents
        GOOS=windows govulncheck -test ./winevent/...

    - name: Install libpcap
      run: sudo apt-get install -y libpcap-dev

    - name: Test
      run: |
        go test -v ./generators/ipgen
        go test -v ./chancacher
        go test -v ./ingest
        go test -v ./ingest/entry
        go test -v ./ingest/processors
        go test -v ./ingest/processors/plugin
        go test -v ./ingest/config
        go test -v ./ingest/log
        go test -v ./timegrinder
        go test -v ./filewatch
        go test -v ./ingesters/utils
        go test -v ./ingesters/kafka_consumer
        go test -v ./ingesters/SimpleRelay
        go test -v ./ipexist
        go test -v ./netflow
        go test -v ./client/...
    
    - name: Build
      run: |
        go build -o /dev/null ./generators/gravwellGenerator
        go build -o /dev/null ./manager
        go build -o /dev/null ./migrate
        go build -o /dev/null ./tools/timetester
        go build -o /dev/null ./timegrinder/cmd
        go build -o /dev/null ./ipexist/textinput
        go build -o /dev/null ./kitctl
        go build -o /dev/null ./gwcli
        GOOS=windows go build -o /dev/null ./ingesters/fileFollow
        GOOS=windows go build -o /dev/null ./ingesters/winevents
        GOOS=windows go build ./generators/windowsEventGenerator
        go build -o /dev/null ./ingesters/massFile
        go build -o /dev/null ./ingesters/diskmonitor
        go build -o /dev/null ./ingesters/xlsxIngester
        go build -o /dev/null ./ingesters/reimport
        go build -o /dev/null ./ingesters/version
        go build -o /dev/null ./ingesters/canbus
        go build -o /dev/null ./ingesters/reddit_ingester
        go build -o /dev/null ./ingesters/hackernews_ingester
        go build -o /dev/null ./ingesters/multiFile
        go build -o /dev/null ./ingesters/session
        go build -o /dev/null ./ingesters/regexFile
        go build -o /dev/null ./ingesters/Shodan
        go build -o /dev/null ./ingesters/singleFile
        go build -o /dev/null ./ingesters/pcapFileIngester
        GOOS=darwin GOARCH=amd64 go build -o /dev/null ./ingesters/fileFollow
        GOOS=darwin GOARCH=arm64 go build -o /dev/null ./ingesters/fileFollow
        GOOS=linux GOARCH=arm64 go build -o /dev/null ./ingesters/fileFollow

        /bin/bash ./ingesters/test/build.sh ./ingesters/GooglePubSubIngester ./ingesters/test/configs/pubsub_ingest.conf
        /bin/bash ./ingesters/test/build.sh ./ingesters/AzureEventHubs ingesters/test/configs/azure_event_hubs.conf
        /bin/bash ./ingesters/test/build.sh ./ingesters/HttpIngester ingesters/test/configs/gravwell_http_ingester.conf
        /bin/bash ./ingesters/test/build.sh ./ingesters/collectd ingesters/test/configs/collectd.conf
        /bin/bash ./ingesters/test/build.sh ./ingesters/netflow ingesters/test/configs/netflow_capture.conf
        /bin/bash ./ingesters/test/build.sh ./ingesters/KinesisIngester ingesters/test/configs/kinesis_ingest.conf
        /bin/bash ./ingesters/test/build.sh ./ingesters/kafka_consumer ingesters/test/configs/kafka.conf
        /bin/bash ./ingesters/test/build.sh ./ingesters/MSGraphIngester ingesters/test/configs/msgraph_ingest.conf
        /bin/bash ./ingesters/test/build.sh ./ingesters/IPMIIngester ingesters/test/configs/ipmi.conf
        /bin/bash ./ingesters/test/build.sh ./ingesters/fileFollow ingesters/test/configs/file_follow.conf
        /bin/bash ./ingesters/test/build.sh ./ingesters/s3Ingester ingesters/test/configs/s3.conf
        /bin/bash ./ingesters/test/build.sh ./ingesters/snmp ingesters/test/configs/snmp.conf
        /bin/bash ./ingesters/test/build.sh ./ingesters/sqsIngester ingesters/test/configs/sqs.conf
        /bin/bash ./ingesters/test/build.sh ./ingesters/networkLog ingesters/test/configs/network_capture.conf
        /bin/bash ./ingesters/test/build.sh ./ingesters/SimpleRelay ingesters/test/configs/simple_relay.conf
        /bin/bash ./ingesters/test/build.sh ./ingesters/O365Ingester ingesters/test/configs/o365_ingest.conf
        /bin/bash ./ingesters/test/build.sh ./ingesters/PacketFleet ingesters/test/configs/packet_fleet.conf

    - name: Final status
      run: echo "Status is ${{ job.status }} 🚀"<|MERGE_RESOLUTION|>--- conflicted
+++ resolved
@@ -3,15 +3,6 @@
 name: golang-testing
 
 on:
-<<<<<<< HEAD
-  push:
-    branches:
-      - dev
-      - '*'
-      - 'release/*'
-      - 'preview/*/*'
-=======
->>>>>>> 1012e238
   pull_request:
     branches:
       - dev
