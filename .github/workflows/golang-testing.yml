# This workflow is designed to setup a golang workspace and execute the unit tests

name: golang-testing

on:
  pull_request:
    branches:
      - dev
      - '*'
      - 'release/*'
      - 'preview/*/*'

jobs:

  build:
    runs-on: ubuntu-latest
    steps:
    - run: echo "Executing on  ${{ runner.os }} due to ${{ github.event_name }}"
    - run: echo "Branch is ${{ github.ref }} executing on  ${{ runner.os }} due to ${{ github.event_name }}"

    - name: Checkout repo
      uses: actions/checkout@v4

    - name: Set up Go
      uses: actions/setup-go@v4
      with:
<<<<<<< HEAD
        go-version: 1.23.1
=======
        go-version: 1.23.0
>>>>>>> b7046205
        cache: false

    - name: Go Tidy
      run: go mod tidy && git diff --exit-code

    - name: Go Mod
      run: go mod download

    - name: Go Mod Verify
      run: go mod verify

    - name: Install govulncheck
      run: go install golang.org/x/vuln/cmd/govulncheck@latest

    - name: Run govulncheck
      run: |
        govulncheck -test ./netflow/...
        govulncheck -test ./manager/...
        govulncheck -test ./ipexist/...
        govulncheck -test ./generators/ipgen/...
        govulncheck -test ./generators/base/...
        govulncheck -test ./generators/gravwellGenerator/...
        govulncheck -test ./filewatch/...
        govulncheck -test ./client/...
        govulncheck -test ./chancacher/...
        govulncheck -test ./timegrinder/...
        govulncheck -test ./ingest
        govulncheck -test ./ingest/entry/...
        govulncheck -test ./ingest/config/...
        govulncheck -test ./ingest/log
        govulncheck -test ./ingest/processors
        govulncheck -test ./ingest/processors/tags
        govulncheck -test ./ingest/processors/plugin
        govulncheck -test ./tools/...
        govulncheck -test ./kitctl/...
        govulncheck -test ./migrate/...
        govulncheck -test ./ingesters/s3Ingester
        govulncheck -test ./ingesters/HttpIngester
        govulncheck -test ./ingesters/pcapFileIngester
        govulncheck -test ./ingesters/collectd
        govulncheck -test ./ingesters/hackernews_ingester
        govulncheck -test ./ingesters/base
        govulncheck -test ./ingesters/massFile
        govulncheck -test ./ingesters/MSGraphIngester
        govulncheck -test ./ingesters/kafka_consumer
        govulncheck -test ./ingesters/reddit_ingester
        govulncheck -test ./ingesters/O365Ingester
        govulncheck -test ./ingesters/args
        govulncheck -test ./ingesters/version
        govulncheck -test ./ingesters/sqsIngester
        govulncheck -test ./ingesters/diskmonitor
        govulncheck -test ./ingesters/session
        govulncheck -test ./ingesters/snmp
        govulncheck -test ./ingesters/xlsxIngester
        govulncheck -test ./ingesters/multiFile
        govulncheck -test ./ingesters/Shodan
        govulncheck -test ./ingesters/reimport
        govulncheck -test ./ingesters/SimpleRelay
        govulncheck -test ./ingesters/KinesisIngester
        govulncheck -test ./ingesters/netflow
        govulncheck -test ./ingesters/AzureEventHubs
        govulncheck -test ./ingesters/utils
        govulncheck -test ./ingesters/IPMIIngester
        govulncheck -test ./ingesters/regexFile
        govulncheck -test ./ingesters/PacketFleet
        govulncheck -test ./ingesters/canbus
        govulncheck -test ./ingesters/GooglePubSubIngester
        govulncheck -test ./ingesters/fileFollow
        govulncheck -test ./ingesters/singleFile
        govulncheck -test ./gwcli
        GOOS=windows govulncheck -test ./ingesters/winevents
        GOOS=windows govulncheck -test ./winevent/...

    - name: Install libpcap
      run: sudo apt-get install -y libpcap-dev

    - name: Test
      run: |
        go test -v ./generators/ipgen
        go test -v ./chancacher
        go test -v ./ingest
        go test -v ./ingest/entry
        go test -v ./ingest/processors
        go test -v ./ingest/processors/plugin
        go test -v ./ingest/config
        go test -v ./ingest/log
        go test -v ./timegrinder
        go test -v ./filewatch
        go test -v ./ingesters/utils
        go test -v ./ingesters/kafka_consumer
        go test -v ./ingesters/SimpleRelay
        go test -v ./ipexist
        go test -v ./netflow
        go test -v ./client/...
    
    - name: Build
      run: |
        go build -o /dev/null ./generators/gravwellGenerator
        go build -o /dev/null ./manager
        go build -o /dev/null ./migrate
        go build -o /dev/null ./tools/timetester
        go build -o /dev/null ./timegrinder/cmd
        go build -o /dev/null ./ipexist/textinput
        go build -o /dev/null ./kitctl
        go build -o /dev/null ./gwcli
        GOOS=windows go build -o /dev/null ./ingesters/fileFollow
        GOOS=windows go build -o /dev/null ./ingesters/winevents
        GOOS=windows go build ./generators/windowsEventGenerator
        go build -o /dev/null ./ingesters/massFile
        go build -o /dev/null ./ingesters/diskmonitor
        go build -o /dev/null ./ingesters/xlsxIngester
        go build -o /dev/null ./ingesters/reimport
        go build -o /dev/null ./ingesters/version
        go build -o /dev/null ./ingesters/canbus
        go build -o /dev/null ./ingesters/reddit_ingester
        go build -o /dev/null ./ingesters/hackernews_ingester
        go build -o /dev/null ./ingesters/multiFile
        go build -o /dev/null ./ingesters/session
        go build -o /dev/null ./ingesters/regexFile
        go build -o /dev/null ./ingesters/Shodan
        go build -o /dev/null ./ingesters/singleFile
        go build -o /dev/null ./ingesters/pcapFileIngester
        GOOS=darwin GOARCH=amd64 go build -o /dev/null ./ingesters/fileFollow
        GOOS=darwin GOARCH=arm64 go build -o /dev/null ./ingesters/fileFollow
        GOOS=linux GOARCH=arm64 go build -o /dev/null ./ingesters/fileFollow

        /bin/bash ./ingesters/test/build.sh ./ingesters/GooglePubSubIngester ./ingesters/test/configs/pubsub_ingest.conf
        /bin/bash ./ingesters/test/build.sh ./ingesters/AzureEventHubs ingesters/test/configs/azure_event_hubs.conf
        /bin/bash ./ingesters/test/build.sh ./ingesters/HttpIngester ingesters/test/configs/gravwell_http_ingester.conf
        /bin/bash ./ingesters/test/build.sh ./ingesters/collectd ingesters/test/configs/collectd.conf
        /bin/bash ./ingesters/test/build.sh ./ingesters/netflow ingesters/test/configs/netflow_capture.conf
        /bin/bash ./ingesters/test/build.sh ./ingesters/KinesisIngester ingesters/test/configs/kinesis_ingest.conf
        /bin/bash ./ingesters/test/build.sh ./ingesters/kafka_consumer ingesters/test/configs/kafka.conf
        /bin/bash ./ingesters/test/build.sh ./ingesters/MSGraphIngester ingesters/test/configs/msgraph_ingest.conf
        /bin/bash ./ingesters/test/build.sh ./ingesters/IPMIIngester ingesters/test/configs/ipmi.conf
        /bin/bash ./ingesters/test/build.sh ./ingesters/fileFollow ingesters/test/configs/file_follow.conf
        /bin/bash ./ingesters/test/build.sh ./ingesters/s3Ingester ingesters/test/configs/s3.conf
        /bin/bash ./ingesters/test/build.sh ./ingesters/snmp ingesters/test/configs/snmp.conf
        /bin/bash ./ingesters/test/build.sh ./ingesters/sqsIngester ingesters/test/configs/sqs.conf
        /bin/bash ./ingesters/test/build.sh ./ingesters/networkLog ingesters/test/configs/network_capture.conf
        /bin/bash ./ingesters/test/build.sh ./ingesters/SimpleRelay ingesters/test/configs/simple_relay.conf
        /bin/bash ./ingesters/test/build.sh ./ingesters/O365Ingester ingesters/test/configs/o365_ingest.conf
        /bin/bash ./ingesters/test/build.sh ./ingesters/PacketFleet ingesters/test/configs/packet_fleet.conf

    - name: Final status
      run: echo "Status is ${{ job.status }} 🚀"<|MERGE_RESOLUTION|>--- conflicted
+++ resolved
@@ -24,11 +24,7 @@
     - name: Set up Go
       uses: actions/setup-go@v4
       with:
-<<<<<<< HEAD
         go-version: 1.23.1
-=======
-        go-version: 1.23.0
->>>>>>> b7046205
         cache: false
 
     - name: Go Tidy
