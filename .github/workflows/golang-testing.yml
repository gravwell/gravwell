# This workflow is designed to setup a golang workspace and execute the unit tests

name: golang-testing

on:
  pull_request:
<<<<<<< HEAD
=======
    branches:
      - dev
      - '*'
      - 'release/*'
      - 'preview/*/*'
>>>>>>> 0a1c5f3c

jobs:

  build:
    runs-on: ubuntu-latest
    steps:
    - run: echo "Executing on  ${{ runner.os }} due to ${{ github.event_name }}"
    - run: echo "Branch is ${{ github.ref }} executing on  ${{ runner.os }} due to ${{ github.event_name }}"

    - name: Checkout repo
      uses: actions/checkout@v4

    - name: Set up Go
      uses: actions/setup-go@v4
      with:
        go-version: 1.23.1
        cache: false

    - name: Go Tidy
      run: go mod tidy && git diff --exit-code

    - name: Go Mod
      run: go mod download

    - name: Go Mod Verify
      run: go mod verify

    - name: Install govulncheck
      run: go install golang.org/x/vuln/cmd/govulncheck@latest

    - name: Run govulncheck
      run: |
        govulncheck -test ./netflow/...
        govulncheck -test ./manager/...
        govulncheck -test ./ipexist/...
        govulncheck -test ./generators/ipgen/...
        govulncheck -test ./generators/base/...
        govulncheck -test ./generators/gravwellGenerator/...
        govulncheck -test ./filewatch/...
        govulncheck -test ./client/...
        govulncheck -test ./chancacher/...
        govulncheck -test ./timegrinder/...
        govulncheck -test ./ingest
        govulncheck -test ./ingest/entry/...
        govulncheck -test ./ingest/config/...
        govulncheck -test ./ingest/log
        govulncheck -test ./ingest/processors
        govulncheck -test ./ingest/processors/tags
        govulncheck -test ./ingest/processors/plugin
        govulncheck -test ./tools/...
        govulncheck -test ./kitctl/...
        govulncheck -test ./migrate/...
        govulncheck -test ./ingesters/s3Ingester
        govulncheck -test ./ingesters/HttpIngester
        govulncheck -test ./ingesters/pcapFileIngester
        govulncheck -test ./ingesters/collectd
        govulncheck -test ./ingesters/hackernews_ingester
        govulncheck -test ./ingesters/base
        govulncheck -test ./ingesters/massFile
        govulncheck -test ./ingesters/MSGraphIngester
        govulncheck -test ./ingesters/kafka_consumer
        govulncheck -test ./ingesters/reddit_ingester
        govulncheck -test ./ingesters/O365Ingester
        govulncheck -test ./ingesters/args
        govulncheck -test ./ingesters/version
        govulncheck -test ./ingesters/sqsIngester
        govulncheck -test ./ingesters/diskmonitor
        govulncheck -test ./ingesters/session
        govulncheck -test ./ingesters/snmp
        govulncheck -test ./ingesters/xlsxIngester
        govulncheck -test ./ingesters/multiFile
        govulncheck -test ./ingesters/Shodan
        govulncheck -test ./ingesters/reimport
        govulncheck -test ./ingesters/SimpleRelay
        govulncheck -test ./ingesters/KinesisIngester
        govulncheck -test ./ingesters/netflow
        govulncheck -test ./ingesters/AzureEventHubs
        govulncheck -test ./ingesters/utils
        govulncheck -test ./ingesters/IPMIIngester
        govulncheck -test ./ingesters/regexFile
        govulncheck -test ./ingesters/PacketFleet
        govulncheck -test ./ingesters/canbus
        govulncheck -test ./ingesters/GooglePubSubIngester
        govulncheck -test ./ingesters/fileFollow
        govulncheck -test ./ingesters/singleFile
        govulncheck -test ./gwcli
        GOOS=windows govulncheck -test ./ingesters/winevents
        GOOS=windows govulncheck -test ./winevent/...

    - name: Install libpcap
      run: sudo apt-get install -y libpcap-dev

    - name: Test
      run: |
        go test -v ./generators/ipgen
        go test -v ./chancacher
        go test -v ./ingest
        go test -v ./ingest/entry
        go test -v ./ingest/processors
        go test -v ./ingest/processors/plugin
        go test -v ./ingest/config
        go test -v ./ingest/log
        go test -v ./timegrinder
        go test -v ./filewatch
        go test -v ./ingesters/utils
        go test -v ./ingesters/kafka_consumer
        go test -v ./ingesters/SimpleRelay
        go test -v ./ipexist
        go test -v ./netflow
        go test -v ./client/...

    - name: Build
      run: |
        go build -o /dev/null ./generators/gravwellGenerator
        go build -o /dev/null ./manager
        go build -o /dev/null ./migrate
        go build -o /dev/null ./tools/timetester
        go build -o /dev/null ./timegrinder/cmd
        go build -o /dev/null ./ipexist/textinput
        go build -o /dev/null ./kitctl
        go build -o /dev/null ./gwcli
        GOOS=windows go build -o /dev/null ./ingesters/fileFollow
        GOOS=windows go build -o /dev/null ./ingesters/winevents
        GOOS=windows go build ./generators/windowsEventGenerator
        go build -o /dev/null ./ingesters/massFile
        go build -o /dev/null ./ingesters/diskmonitor
        go build -o /dev/null ./ingesters/xlsxIngester
        go build -o /dev/null ./ingesters/reimport
        go build -o /dev/null ./ingesters/version
        go build -o /dev/null ./ingesters/canbus
        go build -o /dev/null ./ingesters/reddit_ingester
        go build -o /dev/null ./ingesters/hackernews_ingester
        go build -o /dev/null ./ingesters/multiFile
        go build -o /dev/null ./ingesters/session
        go build -o /dev/null ./ingesters/regexFile
        go build -o /dev/null ./ingesters/Shodan
        go build -o /dev/null ./ingesters/singleFile
        go build -o /dev/null ./ingesters/pcapFileIngester
        GOOS=darwin GOARCH=amd64 go build -o /dev/null ./ingesters/fileFollow
        GOOS=darwin GOARCH=arm64 go build -o /dev/null ./ingesters/fileFollow
        GOOS=linux GOARCH=arm64 go build -o /dev/null ./ingesters/fileFollow

        /bin/bash ./ingesters/test/build.sh ./ingesters/GooglePubSubIngester ./ingesters/test/configs/pubsub_ingest.conf
        /bin/bash ./ingesters/test/build.sh ./ingesters/AzureEventHubs ingesters/test/configs/azure_event_hubs.conf
        /bin/bash ./ingesters/test/build.sh ./ingesters/HttpIngester ingesters/test/configs/gravwell_http_ingester.conf
        /bin/bash ./ingesters/test/build.sh ./ingesters/collectd ingesters/test/configs/collectd.conf
        /bin/bash ./ingesters/test/build.sh ./ingesters/netflow ingesters/test/configs/netflow_capture.conf
        /bin/bash ./ingesters/test/build.sh ./ingesters/KinesisIngester ingesters/test/configs/kinesis_ingest.conf
        /bin/bash ./ingesters/test/build.sh ./ingesters/kafka_consumer ingesters/test/configs/kafka.conf
        /bin/bash ./ingesters/test/build.sh ./ingesters/MSGraphIngester ingesters/test/configs/msgraph_ingest.conf
        /bin/bash ./ingesters/test/build.sh ./ingesters/IPMIIngester ingesters/test/configs/ipmi.conf
        /bin/bash ./ingesters/test/build.sh ./ingesters/fileFollow ingesters/test/configs/file_follow.conf
        /bin/bash ./ingesters/test/build.sh ./ingesters/s3Ingester ingesters/test/configs/s3.conf
        /bin/bash ./ingesters/test/build.sh ./ingesters/snmp ingesters/test/configs/snmp.conf
        /bin/bash ./ingesters/test/build.sh ./ingesters/sqsIngester ingesters/test/configs/sqs.conf
        /bin/bash ./ingesters/test/build.sh ./ingesters/networkLog ingesters/test/configs/network_capture.conf
        /bin/bash ./ingesters/test/build.sh ./ingesters/SimpleRelay ingesters/test/configs/simple_relay.conf
        /bin/bash ./ingesters/test/build.sh ./ingesters/O365Ingester ingesters/test/configs/o365_ingest.conf
        /bin/bash ./ingesters/test/build.sh ./ingesters/PacketFleet ingesters/test/configs/packet_fleet.conf

    - name: Final status
      run: echo "Status is ${{ job.status }} 🚀"<|MERGE_RESOLUTION|>--- conflicted
+++ resolved
@@ -4,14 +4,11 @@
 
 on:
   pull_request:
-<<<<<<< HEAD
-=======
     branches:
       - dev
       - '*'
       - 'release/*'
       - 'preview/*/*'
->>>>>>> 0a1c5f3c
 
 jobs:
 
