/*************************************************************************
 * Copyright 2024 Gravwell, Inc. All rights reserved.
 * Contact: <legal@gravwell.io>
 *
 * This software may be modified and distributed under the terms of the
 * BSD 2-clause license. See the LICENSE file for details.
 **************************************************************************/

/*
Package mother is the heart and brain of the interactive functionality of gwcli.
It is the top-level implementation of tea.Model and drives interactive tree navigation as well as
managing of child processing (Actions).

Almost all interactivity flows through Mother, even when a child is in control (aka: Mother is in
handoff mode); Mother's Update() and View() are still called every cycle, but control rapidly passes
to the child's Update() and View().

Mother also manages the top-level prompt.
*/
package mother

import (
	"fmt"
	"slices"
	"strings"

	"github.com/gravwell/gravwell/v4/gwcli/action"
	"github.com/gravwell/gravwell/v4/gwcli/clilog"
	"github.com/gravwell/gravwell/v4/gwcli/connection"
	"github.com/gravwell/gravwell/v4/gwcli/group"
	"github.com/gravwell/gravwell/v4/gwcli/stylesheet"
	"github.com/gravwell/gravwell/v4/gwcli/utilities/killer"

	tea "github.com/charmbracelet/bubbletea"
	"github.com/google/shlex"
	"github.com/gravwell/gravwell/v4/ingest/log"

	"github.com/charmbracelet/bubbles/textinput"
	"github.com/charmbracelet/lipgloss"
	"github.com/spf13/cobra"
	"github.com/spf13/pflag"
)

type navCmd = cobra.Command
type actionCmd = cobra.Command // actions have associated actors via the action map

// Mother is a struct satisfying the tea.Model interface and containing information required for cobra.Command tree traversal.
//
// Serves as the beating heart of interactive gwcli.
//
// Mother is considered a singleton (specifically, the app itself) and should not be passed around except by BubbleTea.
type Mother struct {
	mode mode

	// tree references
	root *navCmd
	pwd  *navCmd

	// prompt
	ti textinput.Model

	// terminal information
	width  int
	height int

	active struct {
		command *actionCmd   // command user called
		model   action.Model // Elm Arch associated to command
	}

	processOnStartup bool // mother should immediately consume and process her prompt on spawn
	dieOnChildDone   bool // sister to processOnStartup; causes Mother to quit when child completes
	exiting          bool // if true, we have already issued a tea.Quit and are just waiting for it to process; take no further action

	history *history
}

// Spawn spins up a new instance of Mother in a fresh tea program, runs the
// program, and returns on Mother's exit.
// The caller is expected to exit on Spawn's return.
func Spawn(root, cur *cobra.Command, trailingTokens []string) error {
	// spin up mother
	interactive := tea.NewProgram(new(root, cur, trailingTokens, nil))
	if _, err := interactive.Run(); err != nil {
		panic(err)
	}
	return interactive.ReleaseTerminal() // should be redundant
}

// internal command to provide the heavy lifting to Spawn() and flexibility to tests
// NOTE: trailingTokens is not currently used, but is included for flexibility, in case it needs to
// be built into the startupCommand
func new(root *navCmd, cur *cobra.Command, trailingTokens []string, _ *lipgloss.Renderer) Mother {
	// spin up builtins
	initBuiltins()

	// disable completions command when mother is spun up
	if c, _, err := root.Find([]string{"completion"}); err != nil {
		clilog.Writer.Warnf("failed to disable 'completion' command: %v", err)
	} else if c != nil {
		root.RemoveCommand(c)
	}

	root.PersistentFlags().VisitAll(func(f *pflag.Flag) { f.Hidden = true })

	// text input
	ti := textinput.New()
	// disable the placeholder and in-line suggestions if no-color is active
	if !stylesheet.NoColor {
		ti.Placeholder = "help"
		ti.ShowSuggestions = true
	}
	ti.Prompt = "" // replicated externally
	ti.Focus()
	ti.Width = stylesheet.TIWidth // replaced on first WindowSizeMsg, proc'd by Init()
	// add ctrl+left/right to the word traversal keys
	ti.KeyMap.WordForward.SetKeys("ctrl+right", "alt+right", "alt+f")
	ti.KeyMap.WordBackward.SetKeys("ctrl+left", "alt+left", "alt+b")

	m := Mother{
		root:    root,
		pwd:     cur,
		mode:    prompting,
		ti:      ti,
		history: newHistory()}
	// set mother's starting position
	if cur == nil {
		m.pwd = root // place mother at root
	} else if cur.GroupID == group.ActionID { // special handling for action starts
		m.pwd = cur.Parent() // place mother at the action's parent

		// rebuild the expected action and flags on mother's prompt
		var p strings.Builder
		p.WriteString(cur.Name())
		cur.LocalFlags().VisitAll(func(f *pflag.Flag) {
			if f.Changed {
				p.WriteString(fmt.Sprintf(" --%v=\"%v\"", f.Name, f.Value))
			}
		})
		m.ti.SetValue(p.String())

		// have mother immediate act on the data we placed on her prompt
		m.processOnStartup = true
	}
	m.updateSuggestions()

	clilog.Writer.Debugf("Spawning mother rooted @ %v, located @ %v, with trailing tokens %v",
		m.root.Name(), m.pwd.Name(), trailingTokens)

	return m
}

//#region tea.Model implementation

var _ tea.Model = Mother{}

func (m Mother) Init() tea.Cmd {
	return tea.WindowSize() // TODO we can likely junk this
}

// Update (specifically Mother's Update()) is always the entrypoint for BubbleTea to drive.
// It checks for kill keys (to disallow a runaway/ill-designed child), then either passes off
// control (if in handoff mode) or handles the input itself (if in prompt mode).
func (m Mother) Update(msg tea.Msg) (tea.Model, tea.Cmd) {
	if m.exiting {
		return m, nil
	}
	if m.processOnStartup {
		m.processOnStartup = false
		m.dieOnChildDone = true
		return m, processInput(&m)
	}
	switch killer.CheckKillKeys(msg) { // handle kill keys above all else
	case killer.Global:
		// if in handoff mode, just kill the child
		if m.mode == handoff {
			clilog.Writer.Infof("Global killing %v. Reasserting...", m.active.command.Name())
			m.unsetAction()
			// if we are killing from mother, we must manually exit alt screen
			// (harmless if not in use)
			return m, tea.Batch(tea.ExitAltScreen, textinput.Blink)
		}
		m.exiting = true
		connection.End()
		return m, tea.Sequence(tea.Println("Bye"), tea.Quit)
	case killer.Child: // ineffectual if not in handoff mode
		if m.mode == handoff { // to prevent segfault, as active is nil
			clilog.Writer.Infof("Child killing %v. Reasserting...", m.active.command.Name())
		}
		m.unsetAction()
		return m, tea.Batch(tea.ExitAltScreen, textinput.Blink)
	}

	if m.mode == handoff { // a child is running
		if clilog.Active(clilog.DEBUG) {
			activeChildSanityCheck(m)
		}
		// test for child state
		if !m.active.model.Done() { // child still processing
			return m, m.active.model.Update(msg)
		} else {
			// child has finished processing, regain control and return to normal processing
			clilog.Writer.Infof("%v done. Reasserting...", m.active.command.Name())
			m.unsetAction()
			return m, textinput.Blink
		}
	}

	// if we booted directly into an action, die now that it is done
	if m.dieOnChildDone {
		m.exiting = true
		connection.End()
		return m, tea.Sequence(tea.Println("Bye"), tea.Quit)
	}

	// normal handling
	switch msg := msg.(type) {
	case tea.WindowSizeMsg:
		// save off terminal dimensions
		m.width = msg.Width
		m.height = msg.Height
		// update mother's prompt width
		m.ti.Width = msg.Width -
			lipgloss.Width(m.pwd.CommandPath()) - // reserve space for prompt head
			3 // include a padding
	case tea.KeyMsg:
		// NOTE kill keys are handled above
		if msg.Type == tea.KeyF1 { // help
			return m, contextHelp(&m, strings.Split(strings.TrimSpace(m.ti.Value()), " "))
		}
		if msg.Type == tea.KeyUp { // history
			m.ti.SetValue(m.history.getOlderRecord())
			// update cursor position
			m.ti.CursorEnd()
		}
		if msg.Type == tea.KeyDown { // history
			m.ti.SetValue(m.history.getNewerRecord())
			// update cursor position
			m.ti.CursorEnd()
		}
		if msg.Type == tea.KeyEnter { // submit
			m.history.unsetFetch()
			return m, processInput(&m)
		}
	}

	var cmd tea.Cmd
	m.ti, cmd = m.ti.Update(msg)

	return m, cmd
}

// helper function for m.Update.
// Validates that mother's active states have not become corrupted by a bug elsewhere in the code.
// Panics if it detects an error
func activeChildSanityCheck(m Mother) {
	if m.active.model == nil || m.active.command == nil {
		clilog.Writer.Warnf(
			"Mother is in handoff mode but has inconsistent actives %#v",
			m.active)
		if m.active.command == nil {
			clilog.Writer.Warnf("nil command, unable to recover. Dying...")
			panic("inconsistent handoff mode. Please submit a bug report.")
		}
		// m.active.model == nil, !m.active.command
		var err error
		m.active.model, err = action.GetModel(m.active.command)
		if err != nil {
			clilog.Writer.Errorf("failed to recover model from command: %v", err)
			panic("inconsistent handoff mode. Please submit a bug report. ")
		}
	}
}

func (m Mother) View() string {
	if m.exiting {
		return ""
	}
	if m.active.model != nil { // allow child command to retain control, if it exists
		return m.active.model.View()
	}
	if m.dieOnChildDone { // don't bother to draw
		return ""
	}

	var (
		filtered []string
		allSgt   = m.ti.AvailableSuggestions()
		curInput = m.ti.Value()
		lastRune rune
	)

	// filter suggestions that match current input to be displayed below the prompt
	runes := []rune(curInput)
	if len(runes) > 0 {
		lastRune = runes[len(runes)-1]

		for _, sgt := range allSgt {
			// cut on current input
			after, found := strings.CutPrefix(sgt, curInput)
			if !found {
				continue
			}
			before, _, _ := strings.Cut(after, " ")
			if before != "" {
				if lastRune == ' ' {
					filtered = append(filtered, before)
				} else {
					filtered = append(filtered, stylesheet.Cur.ExampleText.Render(curInput)+before)
				}
			}
		}

		filtered = slices.Compact(filtered)
	}

	return fmt.Sprintf("%s\n%v",
		m.promptString(true), strings.Join(filtered, " "))
}

//#endregion

// processInput consumes and clears the text on the prompt, determines what action to take, modifies
// the model accordingly, and outputs the state of the prompt as a newline.
// ! Be sure each path that clears the prompt also outputs it via tea.Println
func processInput(m *Mother) tea.Cmd {
	// sanity check error state of the ti
	if m.ti.Err != nil {
		clilog.Writer.Warnf("text input has a reported error: %v", m.ti.Err)
		m.ti.Err = nil
	}

	var (
		historyCmd tea.Cmd
		input      string
		err        error
	)
	if historyCmd, input, err = m.pushToHistory(); err != nil {
		clilog.Writer.Warnf("pushToHistory returned %v", err)
		return nil
	}

	// tokenize input
	given := strings.Split(strings.TrimSpace(input), " ")

	wr := walk(m.pwd, given)
	if wr.errString != "" {
		return tea.Sequence(
			historyCmd,
			tea.Println(stylesheet.Cur.ErrorText.Render(wr.errString)),
		)
	}

	// split on action or nav
	switch wr.status {
	case foundBuiltin:
		return tea.Sequence(historyCmd, wr.builtinFunc(m, given[1:]))
	case foundNav:
		m.pwd = wr.endCommand // move mother to target directory
		// update her suggestions
		m.updateSuggestions()
		return historyCmd
	case foundAction:
		// check for -h and confirm -h is not nested with a different, long flag (ex: -history)
		if _, after, found := strings.Cut(wr.remainingString, "-h"); found &&
			(len(after) == 0 || after[0] == ' ') {

			return tea.Sequence(historyCmd, builtins["help"](m, given))
		}

		// reconstitute remaining tokens to re-split them via shlex
		cmd := processActionHandoff(m, wr.endCommand, wr.remainingString)
		if cmd == nil {
			return historyCmd
		}
		return tea.Sequence(historyCmd, cmd)

	case invalidCommand:
		clilog.Writer.Errorf("walking input %v returned invalid", given)
	}

	return historyCmd
}

// pushToHistory generates and stores historical record of the prompt (as a
// Println and in the history array) and then clears the prompt, returning
// cleaned, usable user input
func (m *Mother) pushToHistory() (println tea.Cmd, userIn string, err error) {
	userIn = m.ti.Value()
	if m.ti.Err != nil {
		return nil, userIn, m.ti.Err
	}
	p := m.promptString(false)

	m.history.insert(userIn)           // add prompt string to history
	m.ti.Reset()                       // empty out the input
	return tea.Println(p), userIn, nil // print prompt
}

// Composes the gwcli prompt as a single line.
// If live, uses m.ti.View() (thus displaying the blinking cursor).
// If !live, uses m.ti.Value() (for history use)
func (m *Mother) promptString(live bool) string {
	var ti string
	if live {
		ti = m.ti.View()
	} else {
		ti = m.ti.Value()
	}

	return fmt.Sprintf("%s%s", stylesheet.Cur.Prompt(m.pwd.CommandPath()), ti)
}

// helper subroutine for processInput
//
// Prepares mother and the named action for handoff, undoing itself if an error occurs.
//
// Returns commands to run after the push-to-history command.
// These commands are either commands the action wants run to setup or an error print if an error
// occurred
func processActionHandoff(m *Mother, actionCmd *cobra.Command, remString string) tea.Cmd {
	m.mode = handoff

	// split remaining tokens
	args, err := shlex.Split(remString)
	if err != nil {
		clilog.Writer.Errorf("failed to split remaining string %v: %v", remString, err)
	}

	// look up the subroutines to load
	m.active.model, _ = action.GetModel(actionCmd) // save add-on subroutines
	if m.active.model == nil {                     // undo and return
		m.unsetAction()
		str := fmt.Sprintf("Did not find actor associated to '%s'.", actionCmd.Name())
		clilog.Writer.Warnf(str+" %#v", actionCmd)
		return tea.Printf("Developer error: %v. Please submit a bug report.\n", str)
	}
	m.active.command = actionCmd

	// don't bother visiting if it won't be printed
	if clilog.Writer.GetLevel() == log.DEBUG {
		var fStr strings.Builder
		m.active.command.InheritedFlags().Visit(func(f *pflag.Flag) {
			fStr.WriteString(fmt.Sprintf("%s - %s", f.Name, f.Value))
		})
		clilog.Writer.Debugf("Passing args (%v) and inherited flags (%#v) into %s\n",
			remString,
			fStr.String(),
			m.active.command.Name())
	}

	// NOTE: the inherited flags here may have a combination of parsed and !parsed flags
	// persistent commands defined below root may not be parsed

	var (
		invalid string
		cmd     tea.Cmd
	)
	if invalid, cmd, err = m.active.model.SetArgs(m.active.command.InheritedFlags(), args, m.width, m.height); err != nil || invalid != "" { // undo and return
		m.unsetAction()

		if err != nil {
			errString := fmt.Sprintf("Failed to set args %v: %v", remString, err)
			clilog.Writer.Errorf("%v\nactive model %v\nactive command%v",
				errString, m.active.model, remString)
			return tea.Println(errString)
		}
		return tea.Println("invalid arguments: " + invalid + "\n" +
			"See " + stylesheet.Cur.ExampleText.Render("help") + " (or append -h) for assistance.")
	}
	clilog.Writer.Debugf("Handing off control to %s", m.active.command.Name())
	if cmd != nil {
<<<<<<< HEAD
		return cmd
	}
	return nil
=======
		return cmd //tea.Batch(cmd, tea.WindowSize())
	}
	return nil //tea.WindowSize()
>>>>>>> 41eba0a0
}

// Walk through the given tokens
// (of the form token[x] = `--flag=value` or (token[y]=`--flag`, token[y+1]= `value`))
// in order to strip quotes off of parameters and split the former form into the latter for ease of
// stripping.
// Operates in O(n) time, but costs at least O(2n) memory.
//
// len(strippedTokens) >= len(oldTokens)
func quoteSplitTokens(oldTokens []string) (strippedTokens []string) {
	var prevWasFlag bool // previous item was a flag
	for _, tkn := range oldTokens {
		if strings.HasPrefix(tkn, "--") || strings.HasPrefix(tkn, "-") { // this is a flag
			// check for form `--flag=value`
			if flag, value, found := strings.Cut(tkn, "="); found {
				// because we already know this is not a bare parameter (the -- check above)
				// we can safely assume a cut on = is valid and not due to = in the parameter

				strippedTokens = append(strippedTokens, flag)
				strippedTokens = append(strippedTokens, strings.Trim(value, "\"'"))
				continue
			}
			// this is a bare flag, next value is likely a parameter
			// (unless this is a bool flag, but we do not know that yet)
			prevWasFlag = true
			strippedTokens = append(strippedTokens, tkn)
			continue
		}
		// if the previous token was a flag and this token is not
		// it is likely a parameter: strip quote off of it
		if prevWasFlag {
			strippedTokens = append(strippedTokens, strings.Trim(tkn, "\"'"))
			prevWasFlag = false
			continue
		}

		// if previous token was not a flag and neither is this token, this is a raw arg
		// leave it untouched
		strippedTokens = append(strippedTokens, tkn)
	}

	return
}

// Call *after* moving to update the current command suggestions
func (m *Mother) updateSuggestions() {
	var suggest = make([]string, len(builtins))
	// add builtins
	var i = 0
	for k := range builtins {
		suggest[i] = k
		i++
	}

	// recursively add children of current command
	children := m.pwd.Commands()
	for _, c := range children {
		// dive into navs
		if c.GroupID == group.NavID {
			suggest = append(suggest, plumbCommand(c)...)
		} else {
			suggest = append(suggest, c.Name())
		}
	}

	m.ti.SetSuggestions(suggest)
}

// helper subroutine for updateSuggestions().
// Recursively searches down the given nav, returning all actions (at any depth), rooted at the
// given nav.
//
// Drives the suggestions of mother's prompt.
//
// Very similar to the tree action at root.
func plumbCommand(nav *navCmd) []string {
	self := nav.Name()
	var suggests = []string{self}
	for _, child := range nav.Commands() {
		switch child.GroupID {
		case group.NavID:
			subchildren := plumbCommand(child)
			for _, sc := range subchildren {
				suggests = append(suggests, self+" "+sc)
			}
		default: // actions end here
			suggests = append(suggests, self+" "+child.Name())
		}
	}
	return suggests
}

// unsetAction resets the current active command/action, clears actives, and returns control to
// Mother.
func (m *Mother) unsetAction() {
	if m.active.model != nil {
		m.active.model.Reset()
	}

	m.mode = prompting
	m.active.model = nil
	m.active.command = nil
}

//#region static helper functions

// Return the parent directory to the given command
func up(dir *cobra.Command) *cobra.Command {
	if dir.Parent() == nil { // if we are at root, do nothing
		return dir
	}
	// otherwise, step upward
	clilog.Writer.Debugf("Up: %v -> %v", dir.Name(), dir.Parent().Name())
	return dir.Parent()
}

// TeaCmdContextHelp returns a tea.Println Cmd containing the context help for the given command.
//
// Structure:
//
// <nav> - <desc>
//
// --> <childnav> <childaction> <childnav>
//
// <nav> - <desc>
//
// --> <childaction>
//
// <action> - <desc>
func TeaCmdContextHelp(c *cobra.Command) tea.Cmd {
	// generate a list of all available Navs and Actions with their associated shorts
	var s strings.Builder

	if action.Is(c) {
		// redirect output to capture help
		priorOut := c.OutOrStdout()
		var sb strings.Builder
		c.SetOut(&sb)
		if err := c.Help(); err != nil {
			clilog.Writer.Warnf("failed to get help for command %v", c.CommandPath())
		}

		s.WriteString(sb.String())
		c.SetOut(priorOut)
	} else {
		specialStyle := stylesheet.Cur.SecondaryText
		// write .. and /
		s.WriteString(fmt.Sprintf("%s%s - %s\n",
			stylesheet.Indent, specialStyle.Render(".."), "step up"))
		s.WriteString(fmt.Sprintf("%s%s - %s\n",
			stylesheet.Indent, specialStyle.Render("~"), "return to root"))

		children := c.Commands()
		for _, child := range children {
			// handle special commands
			if child.Name() == "help" || child.Name() == "completion" {
				continue
			}
			var name string
			var subchildren strings.Builder // children of this child
			if action.Is(child) {
				name = stylesheet.Cur.Action.Render(child.Name())
			} else {
				name = stylesheet.Cur.Nav.Render(child.Name())
				// build and color subchildren
				for _, sc := range child.Commands() {
					_, err := subchildren.WriteString(stylesheet.ColorCommandName(sc) + " ")
					if err != nil {
						clilog.Writer.Warnf("Failed to generate list of subchildren: %v", err)
					}
				}

			}
			// generate the output
			trimmedSubChildren := strings.TrimSpace(subchildren.String())
			s.WriteString(fmt.Sprintf("%s%s - %s\n", stylesheet.Indent, name, child.Short))
			if trimmedSubChildren != "" {
				s.WriteString(stylesheet.Indent + stylesheet.Indent + trimmedSubChildren + "\n")
			}
		}
	}

	// write help footer
	s.WriteString("\nTry " + stylesheet.Cur.ExampleText.Render("help help") +
		" for information on using the help command.")

	// chomp last newline and return
	return tea.Println(strings.TrimSuffix(s.String(), "\n"))
}

//#endregion<|MERGE_RESOLUTION|>--- conflicted
+++ resolved
@@ -470,15 +470,9 @@
 	}
 	clilog.Writer.Debugf("Handing off control to %s", m.active.command.Name())
 	if cmd != nil {
-<<<<<<< HEAD
 		return cmd
 	}
 	return nil
-=======
-		return cmd //tea.Batch(cmd, tea.WindowSize())
-	}
-	return nil //tea.WindowSize()
->>>>>>> 41eba0a0
 }
 
 // Walk through the given tokens
