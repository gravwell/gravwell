--- conflicted
+++ resolved
@@ -258,14 +258,10 @@
 
 //#region helper subroutines
 
-<<<<<<< HEAD
-// helper subroutine for update. Called when // TODO
-=======
 // helper subroutine for update. Called when a user chooses a query to attach to.
 // Attempts to attach to the currently-highlighted item, then spins off a goroutine to wait on it waits on it.
 //
 // When this subroutine returns, the caller should entered a waiting state where it only handles and propagates sv.spnr.Tick()s until the searchErr channel receives a value or is closed.
->>>>>>> 364c830c
 func (sv *selectingView) attachToQuery() (fatalErr error) {
 	sv.listMu.RLock()
 	itm, ok := sv.list.SelectedItem().(attachable)
