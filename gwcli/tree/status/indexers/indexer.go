/*************************************************************************
 * Copyright 2024 Gravwell, Inc. All rights reserved.
 * Contact: <legal@gravwell.io>
 *
 * This software may be modified and distributed under the terms of the
 * BSD 2-clause license. See the LICENSE file for details.
 **************************************************************************/

/* Package indexers defines a nav for status actions related to the indexers. */
package indexers

import (
	"errors"
	"strings"
	"time"

	tea "github.com/charmbracelet/bubbletea"
	"github.com/google/uuid"
	grav "github.com/gravwell/gravwell/v4/client"
	"github.com/gravwell/gravwell/v4/client/types"
	"github.com/gravwell/gravwell/v4/gwcli/action"
	"github.com/gravwell/gravwell/v4/gwcli/connection"
	"github.com/gravwell/gravwell/v4/gwcli/stylesheet"
	"github.com/gravwell/gravwell/v4/gwcli/tree/status/indexers/storage"
	"github.com/gravwell/gravwell/v4/gwcli/utilities/scaffold"
	"github.com/gravwell/gravwell/v4/gwcli/utilities/scaffold/scaffoldlist"
	"github.com/gravwell/gravwell/v4/gwcli/utilities/treeutils"
	"github.com/gravwell/gravwell/v4/gwcli/utilities/uniques"
	"github.com/gravwell/gravwell/v4/utils/weave"

	"github.com/spf13/cobra"
	"github.com/spf13/pflag"
)

const (
	use   string = "indexers"
	short string = "view indexer status"
	long  string = "Review the status, storage, and state of indexers associated to your instance."
)

var aliases []string = []string{"index", "idx", "indexer"}

func NewIndexersNav() *cobra.Command {
	return treeutils.GenerateNav(use, short, long, aliases,
		[]*cobra.Command{},
		[]action.Pair{
			storage.NewIndexerStorageAction(),
			newStatsListAction(),
			newInspectBasicAction(),
		})
}

//#region stats

// wrapper for the SysStats map
type namedStats struct {
	Indexer string
	Stats   types.HostSysStats
}

func newStatsListAction() action.Pair {
	const (
		use   string = "stats"
		short string = "review the statistics of each indexer"
		long  string = "Review the statistics of each indexer"
	)
	// default to using all columns; dive into the struct to find all columns
	cols, err := weave.StructFields(namedStats{}, true)
	if err != nil {
		panic(err)
	}

	return scaffoldlist.NewListAction(use, short, long, cols,
		namedStats{}, listStats, nil)
}

func listStats(c *grav.Client, fs *pflag.FlagSet) ([]namedStats, error) {
	var ns []namedStats

	stats, err := connection.Client.GetSystemStats()
	if err != nil {
		return []namedStats{}, err
	}
	ns = make([]namedStats, len(stats))

	// wrap the results in namedStats
	var i = 0
	for k, v := range stats {
		ns[i] = namedStats{Indexer: k, Stats: *v.Stats}
		i += 1
	}

	return ns, nil
}

//#endregion stats

//#region inspect

func newInspectBasicAction() action.Pair {
	const (
		use   string = "inspect"
		short string = "get details about a specific indexer"
		long  string = "Review detailed information about a single, specified indexer"
	)

	return scaffold.NewBasicAction(use, short, long, []string{"details"}, func(c *cobra.Command) (string, tea.Cmd) {
		start, err := fetchTime(c, "start")
		if err != nil {
			return stylesheet.Cur.ErrorText.Render(err.Error()), nil
		}
		end, err := fetchTime(c, "end")
		if err != nil {
			return stylesheet.Cur.ErrorText.Render(err.Error()), nil
		}

		indexer := strings.TrimSpace(c.Flags().Arg(0))
		// attempt to cast to uuid
		id, err := uuid.Parse(indexer)
		if err != nil {
			return stylesheet.Cur.ErrorText.Render(err.Error()), nil
		}

		// fetch storage data
		ss, err := connection.Client.GetIndexerStorageStats(id)
		if err != nil {
			return stylesheet.Cur.ErrorText.Render(err.Error()), nil
		} else if len(ss) < 1 {
			return stylesheet.Cur.ErrorText.Render("did not find any indexers associated with given uuid"), nil
		}

		var sb strings.Builder
		// format indexer storage stats
<<<<<<< HEAD
		var wells []string = make([]string, len(ss)) // collect keys in case --start && --end were specified
=======
		var wells = make([]string, len(ss)) // collect keys in case --start && --end were specified
>>>>>>> 36ff52d4
		var i uint8 = 0
		for well, _ := range ss {
			wells[i] = well
			i++
			// TODO format stats into sb
		}

		// if a timespan was specified, also fetch and format calendar stats
		if !start.IsZero() && !end.IsZero() {
			if err := attachCalendarStats(&sb, start, end, id, wells); err != nil {
				return stylesheet.Cur.ErrorText.Render(err.Error()), nil
			}
		}

		return sb.String(), nil
	}, func() pflag.FlagSet {
		fs := pflag.FlagSet{}
		fs.String("start", "", "start time for calendar stats.\n"+
			"May be given in RFC1123Z (Mon, 02 Jan 2006 15:04:05 -0700) or DateTime (2006-01-02 15:04:05).\n"+
			"If --start is given, --end must also be specified.")
		fs.String("end", "", "end time for calendar stats.\n"+
			"May be given in RFC1123Z (Mon, 02 Jan 2006 15:04:05 -0700) or DateTime (2006-01-02 15:04:05).\n"+
			"If --end is given, --start must also be specified.")
		return fs
	},
		scaffold.WithExample("gwcli status indexers inspect xxx22024-999a-4728-94d7-d0c0703221ff"),
		scaffold.WithPositionalArguments(cobra.ExactArgs(1)),
		scaffold.WithFlagsRequiredTogether("start", "end"),
	)

}

// fetchTime attempts to parse the given flag as a time.Time.
// If the flag was unset, fetchTime will return time.Time{} and nil.
func fetchTime(c *cobra.Command, flagName string) (time.Time, error) {
	// check for and parse start and end flags
	s, err := c.Flags().GetString(flagName)
	if err != nil {
		return time.Time{}, uniques.ErrFlagDNE("start", "inspect")
	}
	s = strings.TrimSpace(s)
	if s == "" {
		return time.Time{}, nil
	}
	// attempt to parse time
	if t, err := time.Parse(time.RFC1123Z, s); err == nil {
		return t, nil
	}
	if t, err := time.Parse(time.DateTime, s); err == nil {
		return t, nil
	}

	return time.Time{}, errors.New("--" + flagName + " must be a valid timestamp in RFC1123Z or DateTime format")

}

// attachCalendarStats checks for the start and end flags. If they are found, it attaches calendar stats for the given indexer to the string builder.
// Expects the caller to validate that start and end are !zero.
func attachCalendarStats(sb *strings.Builder, start, end time.Time, indexer uuid.UUID, wells []string) error {
	_, err := connection.Client.GetIndexerCalendarStats(indexer, start, end, wells)
	if err != nil {
		return err
	}

	// TODO format ce into sb
	return nil
}

//#endregion inspect<|MERGE_RESOLUTION|>--- conflicted
+++ resolved
@@ -131,11 +131,7 @@
 
 		var sb strings.Builder
 		// format indexer storage stats
-<<<<<<< HEAD
-		var wells []string = make([]string, len(ss)) // collect keys in case --start && --end were specified
-=======
 		var wells = make([]string, len(ss)) // collect keys in case --start && --end were specified
->>>>>>> 36ff52d4
 		var i uint8 = 0
 		for well, _ := range ss {
 			wells[i] = well
