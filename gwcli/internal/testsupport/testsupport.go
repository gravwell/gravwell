/*************************************************************************
 * Copyright 2025 Gravwell, Inc. All rights reserved.
 * Contact: <legal@gravwell.io>
 *
 * This software may be modified and distributed under the terms of the
 * BSD 2-clause license. See the LICENSE file for details.
 **************************************************************************/

// Package testsupport provides utility functions useful across disparate testing packages
//
// TT* functions are for use with tests that rely on TeaTest.
// Friendly reminder: calling tm.Type() with "\n"/"\t"/etc does not, at the time of writing, actually trigger the corresponding key message.
package testsupport

import (
	"fmt"
<<<<<<< HEAD
	"io"
=======
	"maps"
>>>>>>> ba44c93d
	"testing"
	"time"

	tea "github.com/charmbracelet/bubbletea"
	"github.com/charmbracelet/x/exp/teatest"
)

const (
	// This adds a short pause after TTSendSpecial sends.
	// This is because tea.Cmds are async and time-unbounded.
	// In other words, we need to buy Bubbletea extra time for the messages to propagate down to the final action model.
	// If we don't, MatchGolden can fail even if the final-final output is correct.
	SendSpecialPause time.Duration = 50 * time.Millisecond
)

//#region TeaTest

// A MessageRcvr is anything that can accept tea.Msgs via a .Send() method.
type MessageRcvr interface {
	Send(tea.Msg)
}

// TTSendSpecial submits a KeyMsg containing the special key (CTRL+C, ESC, etc) to the test model.
// Ensures the KeyMsg is well-formatted, as ill-formatted KeyMsgs are silently dropped (as they are not read as KeyMsgs) or cause panics.
//
// For use with TeaTests.
func TTSendSpecial(r MessageRcvr, kt tea.KeyType) {
	r.Send(tea.KeyMsg(tea.Key{Type: kt, Runes: []rune{rune(kt)}}))
	time.Sleep(SendSpecialPause)

}

// Type adds teatest.TestModel.Type() to a normal tea.Program.
func Type(prog *tea.Program, text string) {
	for _, r := range text {
		prog.Send(tea.KeyMsg(
			tea.Key{Type: tea.KeyRunes, Runes: []rune{rune(r)}}))
	}
}

// TTMatchGolden compares the output (final View) of tm against the test's associated output file.
//
// ! This blocks until tm returns.
func TTMatchGolden(t *testing.T, tm *teatest.TestModel) {
	t.Helper()
	out, err := io.ReadAll(tm.FinalOutput(t, teatest.WithFinalTimeout(3*time.Second)))
	if err != nil {
		t.Error(err)
	}
	// matches on the golden file with the test function's name
	teatest.RequireEqualOutput(t, out)
}

//#endregion TeaTest

// ExpectedActual returns a string declaring what was expected and what we got instead.
// ! Prefixes the string with a newline.
func ExpectedActual(expected, actual any) string {
	return fmt.Sprintf("\n\tExpected:'%+v'\n\tGot:'%+v'", expected, actual)
}

// NonZeroExit calls Fatal if code is <> 0.
func NonZeroExit(t *testing.T, code int, stderr string) {
	t.Helper()
	if code != 0 {
		t.Fatalf("non-zero exit code %v.\nstderr: '%v'", code, stderr)
	}
}

// SlicesUnorderedEqual compares the elements of two slices for equality (and equal count) without caring about the order of the elements.
// Copied from my (rflandau) Orv test code.
func SlicesUnorderedEqual(a []string, b []string) bool {
	// convert each slice into map of key --> count
	am := make(map[string]uint)
	for _, k := range a {
		am[k] += 1
	}
	bm := make(map[string]uint)
	for _, k := range b {
		bm[k] += 1
	}

	return maps.Equal(am, bm)
}

// StartSingletons spins up all the required singletons that actions/tests/commands typically expect to be in place.
// Running tests without the singletons spinning is likely to cause nil panics
// (for example, due to trying to access connection.Client before it has been .Initialize()'d).
//
// Starts the clilog and the connection, logs-in the connection.
//
// Fatal on failure.
/*func StartSingletons(t *testing.T, server, username, password, apiToken string, scriptMode bool) {
if err := clilog.Init(path.Join(t.TempDir(), "dev.log"), "debug"); err != nil {
	t.Fatal(err)
} else if err := connection.Initialize(server, false, true, path.Join(t.TempDir(), "dev.log")); err != nil {
	t.Fatal(err)
} else if err := connection.Login(username, password, apiToken, scriptMode); err != nil {
	t.Fatal(err)
}
}*/<|MERGE_RESOLUTION|>--- conflicted
+++ resolved
@@ -14,11 +14,8 @@
 
 import (
 	"fmt"
-<<<<<<< HEAD
 	"io"
-=======
 	"maps"
->>>>>>> ba44c93d
 	"testing"
 	"time"
 
