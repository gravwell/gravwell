/*************************************************************************
 * Copyright 2024 Gravwell, Inc. All rights reserved.
 * Contact: <legal@gravwell.io>
 *
 * This software may be modified and distributed under the terms of the
 * BSD 2-clause license. See the LICENSE file for details.
 **************************************************************************/

/*
Package scaffoldlist provides a template for building list actions.

A list action is any action that fetches and prints data, typically in a tabular manner.
This provides a consistent interface and the versatility of multiple formats for actions that list arbitrary data.

List actions have the --output, --append, --json, --table, --CSV, --columns, and --show-columns default flags.
If a pretty printer function is defined, --pretty is also available.

Implementations will probably look a lot like:

	type someData struct {
		Name             string // IP address or "webserver", typically
		A				 int
		B                []string
	}

	func listAction() action.Pair {
		const (
			short string = "list all data about X"
			long  string = "List data about X but this has more words."
		)

		return scaffoldlist.NewListAction(short, long, someData{},
			func(fs *pflag.FlagSet) ([]someData, error) {
				sd := []someData{}

				if stuff, err := fetchData(); err != nil {
					return nil, err
				} else {
					sd = stuff.transmute()
				}

				return d, nil
			},
			scaffoldlist.Options{})
	}
*/
package scaffoldlist

import (
	"fmt"
	"os"
	"reflect"
	"slices"
	"strings"

	"github.com/gravwell/gravwell/v4/gwcli/action"
	"github.com/gravwell/gravwell/v4/gwcli/clilog"
	"github.com/gravwell/gravwell/v4/gwcli/stylesheet"
	ft "github.com/gravwell/gravwell/v4/gwcli/stylesheet/flagtext"
	"github.com/gravwell/gravwell/v4/gwcli/utilities/treeutils"
	"github.com/gravwell/gravwell/v4/gwcli/utilities/uniques"

<<<<<<< HEAD
	"github.com/charmbracelet/bubbles/textinput"
	tea "github.com/charmbracelet/bubbletea"
	"github.com/charmbracelet/lipgloss"
	"github.com/charmbracelet/lipgloss/table"
	grav "github.com/gravwell/gravwell/v4/client"
=======
>>>>>>> 18b07389
	"github.com/gravwell/gravwell/v4/utils/weave"
	"github.com/spf13/cobra"
	"github.com/spf13/pflag"
)

//#region enumeration

type outputFormat uint

const (
	json outputFormat = iota
	csv
	tbl
<<<<<<< HEAD
	unknown
=======
	pretty
>>>>>>> 18b07389
)

func (f outputFormat) String() string {
	switch f {
	case json:
		return "JSON"
	case csv:
		return "CSV"
	case tbl:
		return "table"
	case pretty:
		return "pretty"
	}
	return fmt.Sprintf("unknown format (%d)", f)
}

//#endregion enumeration

const (
	outFilePerm         os.FileMode = 0644
	exportedColumnsOnly bool        = true // only allow users to query for exported fields as columns?
)

// ListDataFunction is a function that retrieves an array of structs of type dataStruct
type ListDataFunction[dataStruct_t any] func(*pflag.FlagSet) ([]dataStruct_t, error)

// AddtlFlagFunction (if not nil) bolts additional flags onto this action for later during the data func.
type AddtlFlagFunction func() pflag.FlagSet

// A PrettyPrinterFunc defines a free-form function for outputting a pretty string for human consumption.
type PrettyPrinterFunc func(*pflag.FlagSet) (string, error)

// NewListAction creates and returns a cobra.Command suitable for use as a list action,
// complete with common flags and a generic run function operating off the given dataFunction.
//
// If no output module is given, defaults to --table (unless a PrettyFunc is given, in which case it defaults to --pretty).
//
// ! `dataFn` should be a static wrapper function for a method that returns an array of structures
// containing the data to be listed.
//
// ! `dataStruct` must be the type of struct returned in array by dataFunc.
// Its values do not matter.
//
// ! If use is not specified, it will default to "list".
//
// Any data massaging required to get the data into an array of structures should be performed in
// the data function. Non-list-standard flags (ex: those passed to addtlFlags, if not nil) should
// also be handled in the data function.
// See tree/kits/list's ListKits() as an example.
//
// Go's Generics are a godsend.
func NewListAction[dataStruct_t any](short, long string,
	dataStruct dataStruct_t, dataFn ListDataFunction[dataStruct_t], options Options) action.Pair {
	// check for developer errors
	if reflect.TypeOf(dataStruct).Kind() != reflect.Struct {
		panic("dataStruct must be a struct")
	} else if dataFn == nil {
		panic("data function cannot be nil")
	} else if short == "" {
		panic("short description cannot be empty")
	} else if long == "" {
		panic("long description cannot be empty")
	}

	// generate the command
	var use = "list"
	if options.Use != "" {
		// validate use and override default
		for i := 0; i < len(options.Use); i++ { // check each rune for non-alphanumerics
			if options.Use[i] >= 48 && options.Use[i] <= 57 { // 0-9 in ASCII
				continue
			} else if options.Use[i] >= 65 && options.Use[i] <= 122 { //A-z in ASCII
				continue
			}
			panic("non-alphanumeric character found: " + string(options.Use[i]))
		}

		use = options.Use
	}

	// cache the struct fields so we do not need to reflect through them again later.
	availDSColumns, err := weave.StructFields(dataStruct, exportedColumnsOnly)
	if err != nil {
		panic(fmt.Sprintf("failed to cache available columns: %v", err))
	}

	// validate that all column aliases point to valid columns.
	// Operates in O(n*m) time, unfortunately.
	for dqcol := range options.ColumnAliases {
		if !slices.Contains(availDSColumns, dqcol) {
			panic("cannot alias unknown column '" + dqcol + "'")
		}

	}

	// set default columns from DefaultColumns or ExcludeColumnsFromDefault
	if options.DefaultColumns != nil && options.ExcludeColumnsFromDefault != nil { // both were given
		panic("DefautlColumns and ExcludeColumnsFromDefault are mutually exclusive")
	} else if options.ExcludeColumnsFromDefault != nil { // exclude was given
		// to exclude columns, traverse the data structure and skip excluded columns

		// transmute the list to a hashset for faster look ups
		var excludeMap = make(map[string]bool, len(options.ExcludeColumnsFromDefault))
		for _, exCol := range options.ExcludeColumnsFromDefault {
			// check that the column exists in dq
			if !slices.Contains(availDSColumns, exCol) {
				panic("cannot exclude unknown column '" + exCol + "'")
			}
			excludeMap[exCol] = true
		}
		// put available data struct columns into default, minus excludes
		options.DefaultColumns = make([]string, len(availDSColumns)-len(options.ExcludeColumnsFromDefault))
		var excluded int // track the # skipped to decrement insertion index by that much
		for i := range availDSColumns {
			if _, found := excludeMap[availDSColumns[i]]; found {
				excluded += 1
			} else {
				options.DefaultColumns[i-excluded] = availDSColumns[i]
			}
		}
		options.DefaultColumns = slices.Clip(options.DefaultColumns)
	} else if options.DefaultColumns != nil { // defaults were given
		if err := validateColumns(options.DefaultColumns, availDSColumns); err != nil { // otherwise, validate the given defaults
			panic(err)
		}
	} else { // nothing was given
		options.DefaultColumns = availDSColumns
	}

	cmd := treeutils.GenerateAction(use, short, long, options.Aliases, generateRun(dataFn, options, availDSColumns))

	cmd.Flags().AddFlagSet(buildFlagSet(options.AddtlFlags, options.Pretty != nil))
	cmd.Flags().SortFlags = false // does not seem to be respected
	cmd.MarkFlagsMutuallyExclusive(ft.Name.CSV, ft.Name.JSON, ft.Name.Table)

	// attach example
	formats := []string{"--csv", "--json", "--table"}
	if options.Pretty != nil {
		formats = append(formats, "--pretty")
	}
	cmd.Example = fmt.Sprintf("%v %v %v", use, ft.MutuallyExclusive(formats), ft.Optional("--columns=col1,col2,..."))

<<<<<<< HEAD
// Given a **parsed** flagset, determines and returns output format
func determineFormat(fs *pflag.FlagSet) outputFormat {
	if !fs.Parsed() {
		return unknown
	}
	var format = unknown
	if format_csv, err := fs.GetBool(ft.Name.CSV); err != nil {
		clilog.LogFlagFailedGet(ft.Name.CSV, err)
	} else if format_csv {
		format = csv
	} else {
		if format_json, err := fs.GetBool(ft.Name.JSON); err != nil {
			clilog.LogFlagFailedGet(ft.Name.JSON, err)
		} else if format_json {
			format = json
		} else {
			format = tbl
		}
	}
	return format
}

// Driver function to call the provided data func and format its output via weave
func listOutput[Any any](fs *pflag.FlagSet, columns []string, color bool,
	dataFn dataFunction[Any]) (string, error) {

	data, err := dataFn(connection.Client, fs)
	if err != nil {
		return "", err
	} else if len(data) < 1 {
		return "", nil
	}

	// NOTE format flags are marked mutually exclusive on creation
	//		we do not need to check for exclusivity here
	var format = determineFormat(fs)
	clilog.Writer.Debugf("List: format %s | row count: %d", format, len(data))
	toRet, err := "", nil
	switch format {
	case csv:
		toRet = weave.ToCSV(data, columns)
	case json:
		toRet, err = weave.ToJSON(data, columns)
	case tbl:
		if color {
			toRet = weave.ToTable(data, columns, stylesheet.Table)
		} else {
			toRet = weave.ToTable(data, columns, func() *table.Table {
				tbl := table.New()
				tbl.Border(lipgloss.ASCIIBorder())
				return tbl
			}) // omit table styling
		}
	default:
		toRet = ""
		err = fmt.Errorf("unknown output format (%d)", format)
	}
	return toRet, err
}

//#region interactive mode (model) implementation

type ListAction[Any any] struct {
	// data cleared by .Reset()
	done        bool
	columns     []string
	showColumns bool          // print columns and exit
	fs          pflag.FlagSet // current flagset, parsed or unparsed
	outFile     *os.File      // file to output results to (or nil)

	// data shielded from .Reset()
	DefaultFormat  outputFormat
	DefaultColumns []string          // columns to output if unspecified
	afsFunc        addtlFlagFunction // the additional flagset to add to the starter when restoring
	color          bool              // inferred from the global "--no-color" flag

	// individualized for each user of list_generic
	dataStruct Any
	dataFunc   dataFunction[Any]
}

// Constructs a ListAction suitable for interactive use
func newListAction[Any any](defaultColumns []string, dataStruct Any, dFn dataFunction[Any],
	addtlFlags addtlFlagFunction) ListAction[Any] {

	fs := listStarterFlags()
	if addtlFlags != nil {
		afs := addtlFlags()
		fs.AddFlagSet(&afs)
	}

	la := ListAction[Any]{
		columns:        defaultColumns,
		fs:             fs,
		DefaultFormat:  tbl,
		DefaultColumns: defaultColumns,
		afsFunc:        addtlFlags,
		dataStruct:     dataStruct,
		dataFunc:       dFn}
=======
	// apply command modifiers
	if options.CmdMods != nil {
		options.CmdMods(cmd)
	}

	// generate the list action.
	la := newListAction(cmd, availDSColumns, dataFn, options)

	return action.NewPair(cmd, &la)
}

// generateRun builds and returns a function to be run when this action is invoked via Cobra.
func generateRun[dataStruct_t any](
	dataFn ListDataFunction[dataStruct_t],
	options Options,
	availDataStructColumns []string) func(c *cobra.Command, _ []string) {
	return func(c *cobra.Command, _ []string) {
		// run custom validation
		if options.ValidateArgs != nil {
			if invalid, err := options.ValidateArgs(c.Flags()); err != nil {
				clilog.Tee(clilog.ERROR, c.ErrOrStderr(), err.Error())
				return
			} else if invalid != "" {
				fmt.Fprintln(c.OutOrStdout(), invalid)
				return
			}
		}
>>>>>>> 18b07389

		// check for --show-columns
		if sc, err := c.Flags().GetBool("show-columns"); err != nil {
			fmt.Fprintln(c.ErrOrStderr(), uniques.ErrGetFlag("list", err))
			return
		} else if sc {
			fmt.Fprintln(c.OutOrStdout(), showColumnsString(availDataStructColumns, options.ColumnAliases))
			return
		}

		var (
			script  bool // TODO should script imply no-color at a global level?
			outFile *os.File
			format  outputFormat
			columns []string
		)
		{ // gather flags and set up variables required for listOutput
			var err error
			script, err = c.Flags().GetBool(ft.Name.Script)
			if err != nil {
				fmt.Fprintln(c.ErrOrStderr(), uniques.ErrGetFlag(c.Use, err))
				return
			}
			outFile, err = initOutFile(c.Flags())
			if err != nil {
				clilog.Tee(clilog.ERROR, c.ErrOrStderr(), err.Error())
				return
			} else if outFile != nil {
				defer outFile.Close()
				// ensure color is disabled.
				stylesheet.Cur = stylesheet.NoColor()
			}

			columns, err = getColumns(c.Flags(), options.DefaultColumns, availDataStructColumns)
			if err != nil {
				fmt.Fprintln(c.ErrOrStderr(), err)
				return
			}
			format = determineFormat(c.Flags(), options.Pretty != nil)
		}

		s, err := listOutput(c.Flags(), format, columns, dataFn, options.Pretty, options.ColumnAliases)
		if err != nil {
			clilog.Tee(clilog.ERROR, c.ErrOrStderr(), err.Error())
			return
		}

		if s == "" {
			if outFile == nil && !script {
				fmt.Fprintln(c.OutOrStdout(), "no data found")
			}
			return
		}

		if outFile != nil {
			fmt.Fprintln(outFile, s)
		} else {
			fmt.Fprintln(c.OutOrStdout(), s)
		}
	}
}

<<<<<<< HEAD
var _ action.Model = &ListAction[any]{}

// SetArgs is called when the action is invoked by the user and Mother *enters* handoff mode.
// Mother parses flags and provides us a handle to check against.
func (la *ListAction[T]) SetArgs(
	inherited *pflag.FlagSet, tokens []string) (invalid string, onStart tea.Cmd, err error) {

	// attach inherited flags to the normal flagset
	la.fs.AddFlagSet(inherited)

	err = la.fs.Parse(tokens)
	if err != nil {
		return err.Error(), nil, nil
	}
	//fs := la.fs

	// parse column handling
	// only need to parse columns if user did not pass in --show-columns
	if la.showColumns, err = la.fs.GetBool("show-columns"); err != nil {
		return "", nil, err
	} else if !la.showColumns {
		// fetch columns if it exists
		if cols, err := la.fs.GetStringSlice("columns"); err != nil {
			return "", nil, err
		} else if len(cols) > 0 {
			la.columns = cols
		} // else: defaults to DefaultColumns
	}

	nc, err := la.fs.GetBool("no-color")
	if err != nil {
		la.color = false
		clilog.Writer.Warnf("Failed to fetch no-color from inherited: %v", err)
	}
	la.color = !nc

	if f, err := initOutFile(&la.fs); err != nil {
		return "", nil, err
	} else {
		la.outFile = f
=======
// showColumnsString returns a comma-separated list of available column names.
func showColumnsString(dqColumns []string, aliases map[string]string) string {
	var sb strings.Builder
	for _, dqCol := range dqColumns {
		// check for an alias
		if alias, found := aliases[dqCol]; found {
			sb.WriteString(alias)
		} else {
			sb.WriteString(dqCol)
		}
		sb.WriteRune(',')
>>>>>>> 18b07389
	}

	return sb.String()[:sb.Len()-1]
}<|MERGE_RESOLUTION|>--- conflicted
+++ resolved
@@ -60,14 +60,6 @@
 	"github.com/gravwell/gravwell/v4/gwcli/utilities/treeutils"
 	"github.com/gravwell/gravwell/v4/gwcli/utilities/uniques"
 
-<<<<<<< HEAD
-	"github.com/charmbracelet/bubbles/textinput"
-	tea "github.com/charmbracelet/bubbletea"
-	"github.com/charmbracelet/lipgloss"
-	"github.com/charmbracelet/lipgloss/table"
-	grav "github.com/gravwell/gravwell/v4/client"
-=======
->>>>>>> 18b07389
 	"github.com/gravwell/gravwell/v4/utils/weave"
 	"github.com/spf13/cobra"
 	"github.com/spf13/pflag"
@@ -81,11 +73,7 @@
 	json outputFormat = iota
 	csv
 	tbl
-<<<<<<< HEAD
-	unknown
-=======
 	pretty
->>>>>>> 18b07389
 )
 
 func (f outputFormat) String() string {
@@ -228,107 +216,6 @@
 	}
 	cmd.Example = fmt.Sprintf("%v %v %v", use, ft.MutuallyExclusive(formats), ft.Optional("--columns=col1,col2,..."))
 
-<<<<<<< HEAD
-// Given a **parsed** flagset, determines and returns output format
-func determineFormat(fs *pflag.FlagSet) outputFormat {
-	if !fs.Parsed() {
-		return unknown
-	}
-	var format = unknown
-	if format_csv, err := fs.GetBool(ft.Name.CSV); err != nil {
-		clilog.LogFlagFailedGet(ft.Name.CSV, err)
-	} else if format_csv {
-		format = csv
-	} else {
-		if format_json, err := fs.GetBool(ft.Name.JSON); err != nil {
-			clilog.LogFlagFailedGet(ft.Name.JSON, err)
-		} else if format_json {
-			format = json
-		} else {
-			format = tbl
-		}
-	}
-	return format
-}
-
-// Driver function to call the provided data func and format its output via weave
-func listOutput[Any any](fs *pflag.FlagSet, columns []string, color bool,
-	dataFn dataFunction[Any]) (string, error) {
-
-	data, err := dataFn(connection.Client, fs)
-	if err != nil {
-		return "", err
-	} else if len(data) < 1 {
-		return "", nil
-	}
-
-	// NOTE format flags are marked mutually exclusive on creation
-	//		we do not need to check for exclusivity here
-	var format = determineFormat(fs)
-	clilog.Writer.Debugf("List: format %s | row count: %d", format, len(data))
-	toRet, err := "", nil
-	switch format {
-	case csv:
-		toRet = weave.ToCSV(data, columns)
-	case json:
-		toRet, err = weave.ToJSON(data, columns)
-	case tbl:
-		if color {
-			toRet = weave.ToTable(data, columns, stylesheet.Table)
-		} else {
-			toRet = weave.ToTable(data, columns, func() *table.Table {
-				tbl := table.New()
-				tbl.Border(lipgloss.ASCIIBorder())
-				return tbl
-			}) // omit table styling
-		}
-	default:
-		toRet = ""
-		err = fmt.Errorf("unknown output format (%d)", format)
-	}
-	return toRet, err
-}
-
-//#region interactive mode (model) implementation
-
-type ListAction[Any any] struct {
-	// data cleared by .Reset()
-	done        bool
-	columns     []string
-	showColumns bool          // print columns and exit
-	fs          pflag.FlagSet // current flagset, parsed or unparsed
-	outFile     *os.File      // file to output results to (or nil)
-
-	// data shielded from .Reset()
-	DefaultFormat  outputFormat
-	DefaultColumns []string          // columns to output if unspecified
-	afsFunc        addtlFlagFunction // the additional flagset to add to the starter when restoring
-	color          bool              // inferred from the global "--no-color" flag
-
-	// individualized for each user of list_generic
-	dataStruct Any
-	dataFunc   dataFunction[Any]
-}
-
-// Constructs a ListAction suitable for interactive use
-func newListAction[Any any](defaultColumns []string, dataStruct Any, dFn dataFunction[Any],
-	addtlFlags addtlFlagFunction) ListAction[Any] {
-
-	fs := listStarterFlags()
-	if addtlFlags != nil {
-		afs := addtlFlags()
-		fs.AddFlagSet(&afs)
-	}
-
-	la := ListAction[Any]{
-		columns:        defaultColumns,
-		fs:             fs,
-		DefaultFormat:  tbl,
-		DefaultColumns: defaultColumns,
-		afsFunc:        addtlFlags,
-		dataStruct:     dataStruct,
-		dataFunc:       dFn}
-=======
 	// apply command modifiers
 	if options.CmdMods != nil {
 		options.CmdMods(cmd)
@@ -356,7 +243,6 @@
 				return
 			}
 		}
->>>>>>> 18b07389
 
 		// check for --show-columns
 		if sc, err := c.Flags().GetBool("show-columns"); err != nil {
@@ -419,48 +305,6 @@
 	}
 }
 
-<<<<<<< HEAD
-var _ action.Model = &ListAction[any]{}
-
-// SetArgs is called when the action is invoked by the user and Mother *enters* handoff mode.
-// Mother parses flags and provides us a handle to check against.
-func (la *ListAction[T]) SetArgs(
-	inherited *pflag.FlagSet, tokens []string) (invalid string, onStart tea.Cmd, err error) {
-
-	// attach inherited flags to the normal flagset
-	la.fs.AddFlagSet(inherited)
-
-	err = la.fs.Parse(tokens)
-	if err != nil {
-		return err.Error(), nil, nil
-	}
-	//fs := la.fs
-
-	// parse column handling
-	// only need to parse columns if user did not pass in --show-columns
-	if la.showColumns, err = la.fs.GetBool("show-columns"); err != nil {
-		return "", nil, err
-	} else if !la.showColumns {
-		// fetch columns if it exists
-		if cols, err := la.fs.GetStringSlice("columns"); err != nil {
-			return "", nil, err
-		} else if len(cols) > 0 {
-			la.columns = cols
-		} // else: defaults to DefaultColumns
-	}
-
-	nc, err := la.fs.GetBool("no-color")
-	if err != nil {
-		la.color = false
-		clilog.Writer.Warnf("Failed to fetch no-color from inherited: %v", err)
-	}
-	la.color = !nc
-
-	if f, err := initOutFile(&la.fs); err != nil {
-		return "", nil, err
-	} else {
-		la.outFile = f
-=======
 // showColumnsString returns a comma-separated list of available column names.
 func showColumnsString(dqColumns []string, aliases map[string]string) string {
 	var sb strings.Builder
@@ -472,7 +316,6 @@
 			sb.WriteString(dqCol)
 		}
 		sb.WriteRune(',')
->>>>>>> 18b07389
 	}
 
 	return sb.String()[:sb.Len()-1]
