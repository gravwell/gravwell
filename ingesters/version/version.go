/*************************************************************************
 * Copyright 2018 Gravwell, Inc. All rights reserved.
 * Contact: <legal@gravwell.io>
 *
 * This software may be modified and distributed under the terms of the
 * BSD 2-clause license. See the LICENSE file for details.
 **************************************************************************/

// Package version just implements some globals and helpers that all ingesters can import
package version

import (
	"fmt"
	"io"
	"time"
)

const (
<<<<<<< HEAD
	MajorVersion = 5
	MinorVersion = 8
	PointVersion = 2
)

var (
	BuildDate time.Time = time.Date(2025, 6, 3, 23, 59, 59, 0, time.UTC)
=======
	MajorVersion = 6
	MinorVersion = 0
	PointVersion = 0
)

var (
	BuildDate time.Time = time.Date(2025, 5, 22, 23, 59, 59, 0, time.UTC)
>>>>>>> af6ca613
)

func PrintVersion(wtr io.Writer) {
	fmt.Fprintf(wtr, "Version:\t%d.%d.%d\n", MajorVersion, MinorVersion, PointVersion)
	fmt.Fprintf(wtr, "BuildDate:\t%s\n", BuildDate.Format(`2006-01-02 15:04:05`))
}

func GetVersion() string {
	return fmt.Sprintf("%d.%d.%d", MajorVersion, MinorVersion, PointVersion)
}<|MERGE_RESOLUTION|>--- conflicted
+++ resolved
@@ -16,15 +16,6 @@
 )
 
 const (
-<<<<<<< HEAD
-	MajorVersion = 5
-	MinorVersion = 8
-	PointVersion = 2
-)
-
-var (
-	BuildDate time.Time = time.Date(2025, 6, 3, 23, 59, 59, 0, time.UTC)
-=======
 	MajorVersion = 6
 	MinorVersion = 0
 	PointVersion = 0
@@ -32,7 +23,6 @@
 
 var (
 	BuildDate time.Time = time.Date(2025, 5, 22, 23, 59, 59, 0, time.UTC)
->>>>>>> af6ca613
 )
 
 func PrintVersion(wtr io.Writer) {
