--- conflicted
+++ resolved
@@ -15,15 +15,9 @@
 )
 
 const (
-<<<<<<< HEAD
-	MajorVersion = 5
-	MinorVersion = 7
-	PointVersion = 9
-=======
 	MajorVersion = 6
 	MinorVersion = 0
 	PointVersion = 0
->>>>>>> 980d6bbf
 )
 
 var (
