/*************************************************************************
 * Copyright 2018 Gravwell, Inc. All rights reserved.
 * Contact: <legal@gravwell.io>
 *
 * This software may be modified and distributed under the terms of the
 * BSD 2-clause license. See the LICENSE file for details.
 **************************************************************************/

package version

import (
	"fmt"
	"io"
	"time"
)

const (
<<<<<<< HEAD
	MajorVersion = 6
	MinorVersion = 0
	PointVersion = 0
)

var (
	BuildDate time.Time = time.Date(2024, 10, 1, 0, 0, 0, 0, time.UTC)
=======
	MajorVersion = 5
	MinorVersion = 5
	PointVersion = 5
)

var (
	BuildDate time.Time = time.Date(2024, 9, 24, 0, 0, 0, 0, time.UTC)
>>>>>>> 8c5fafa3
)

func PrintVersion(wtr io.Writer) {
	fmt.Fprintf(wtr, "Version:\t%d.%d.%d\n", MajorVersion, MinorVersion, PointVersion)
	fmt.Fprintf(wtr, "BuildDate:\t%s\n", BuildDate.Format(`2006-01-02 15:04:05`))
}

func GetVersion() string {
	return fmt.Sprintf("%d.%d.%d", MajorVersion, MinorVersion, PointVersion)
}<|MERGE_RESOLUTION|>--- conflicted
+++ resolved
@@ -15,23 +15,13 @@
 )
 
 const (
-<<<<<<< HEAD
-	MajorVersion = 6
-	MinorVersion = 0
-	PointVersion = 0
-)
-
-var (
-	BuildDate time.Time = time.Date(2024, 10, 1, 0, 0, 0, 0, time.UTC)
-=======
 	MajorVersion = 5
 	MinorVersion = 5
 	PointVersion = 5
 )
 
 var (
-	BuildDate time.Time = time.Date(2024, 9, 24, 0, 0, 0, 0, time.UTC)
->>>>>>> 8c5fafa3
+	BuildDate time.Time = time.Date(2024, 10, 1, 0, 0, 0, 0, time.UTC)
 )
 
 func PrintVersion(wtr io.Writer) {
