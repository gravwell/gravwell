/*************************************************************************
 * Copyright 2018 Gravwell, Inc. All rights reserved.
 * Contact: <legal@gravwell.io>
 *
 * This software may be modified and distributed under the terms of the
 * BSD 2-clause license. See the LICENSE file for details.
 **************************************************************************/

// Package version just implements some globals and helpers that all ingesters can import
package version

import (
	"fmt"
	"io"
	"time"
)

const (
<<<<<<< HEAD
	MajorVersion = 5
	MinorVersion = 8
	PointVersion = 6
=======
	MajorVersion = 6
	MinorVersion = 0
	PointVersion = 0
>>>>>>> cf410006
)

var (
	BuildDate time.Time = time.Date(2025, 8, 5, 23, 59, 59, 0, time.UTC)
)

func PrintVersion(wtr io.Writer) {
	fmt.Fprintf(wtr, "Version:\t%d.%d.%d\n", MajorVersion, MinorVersion, PointVersion)
	fmt.Fprintf(wtr, "BuildDate:\t%s\n", BuildDate.Format(`2006-01-02 15:04:05`))
}

func GetVersion() string {
	return fmt.Sprintf("%d.%d.%d", MajorVersion, MinorVersion, PointVersion)
}<|MERGE_RESOLUTION|>--- conflicted
+++ resolved
@@ -16,15 +16,9 @@
 )
 
 const (
-<<<<<<< HEAD
-	MajorVersion = 5
-	MinorVersion = 8
-	PointVersion = 6
-=======
 	MajorVersion = 6
 	MinorVersion = 0
 	PointVersion = 0
->>>>>>> cf410006
 )
 
 var (
