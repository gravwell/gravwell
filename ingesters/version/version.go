/*************************************************************************
 * Copyright 2018 Gravwell, Inc. All rights reserved.
 * Contact: <legal@gravwell.io>
 *
 * This software may be modified and distributed under the terms of the
 * BSD 2-clause license. See the LICENSE file for details.
 **************************************************************************/

package version

import (
	"fmt"
	"io"
	"time"
)

const (
<<<<<<< HEAD
	MajorVersion = 5
	MinorVersion = 7
	PointVersion = 2
=======
	MajorVersion = 6
	MinorVersion = 0
	PointVersion = 0
>>>>>>> 78be8dc7
)

var (
	BuildDate time.Time = time.Date(2025, 2, 12, 0, 0, 0, 0, time.UTC)
)

func PrintVersion(wtr io.Writer) {
	fmt.Fprintf(wtr, "Version:\t%d.%d.%d\n", MajorVersion, MinorVersion, PointVersion)
	fmt.Fprintf(wtr, "BuildDate:\t%s\n", BuildDate.Format(`2006-01-02 15:04:05`))
}

func GetVersion() string {
	return fmt.Sprintf("%d.%d.%d", MajorVersion, MinorVersion, PointVersion)
}<|MERGE_RESOLUTION|>--- conflicted
+++ resolved
@@ -15,15 +15,9 @@
 )
 
 const (
-<<<<<<< HEAD
-	MajorVersion = 5
-	MinorVersion = 7
-	PointVersion = 2
-=======
 	MajorVersion = 6
 	MinorVersion = 0
 	PointVersion = 0
->>>>>>> 78be8dc7
 )
 
 var (
