--- conflicted
+++ resolved
@@ -21,11 +21,7 @@
 )
 
 var (
-<<<<<<< HEAD
-	BuildDate time.Time = time.Date(2024, 10, 1, 0, 0, 0, 0, time.UTC)
-=======
 	BuildDate time.Time = time.Date(2024, 10, 22, 0, 0, 0, 0, time.UTC)
->>>>>>> f291f982
 )
 
 func PrintVersion(wtr io.Writer) {
