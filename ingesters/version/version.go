--- conflicted
+++ resolved
@@ -15,23 +15,13 @@
 )
 
 const (
-<<<<<<< HEAD
 	MajorVersion = 6
 	MinorVersion = 0
 	PointVersion = 0
 )
 
 var (
-	BuildDate time.Time = time.Date(2024, 7, 31, 0, 0, 0, 0, time.UTC)
-=======
-	MajorVersion = 5
-	MinorVersion = 5
-	PointVersion = 1
-)
-
-var (
 	BuildDate time.Time = time.Date(2024, 8, 21, 0, 0, 0, 0, time.UTC)
->>>>>>> d9a99818
 )
 
 func PrintVersion(wtr io.Writer) {
