--- conflicted
+++ resolved
@@ -16,21 +16,12 @@
 
 const (
 	MajorVersion = 5
-<<<<<<< HEAD
 	MinorVersion = 5
 	PointVersion = 0
 )
 
 var (
-	BuildDate time.Time = time.Date(2024, 5, 31, 0, 0, 0, 0, time.UTC)
-=======
-	MinorVersion = 4
-	PointVersion = 9
-)
-
-var (
-	BuildDate time.Time = time.Date(2024, 5, 24, 0, 0, 0, 0, time.UTC)
->>>>>>> b9414378
+	BuildDate time.Time = time.Date(2024, 6, 20, 0, 0, 0, 0, time.UTC)
 )
 
 func PrintVersion(wtr io.Writer) {
