/*************************************************************************
 * Copyright 2018 Gravwell, Inc. All rights reserved.
 * Contact: <legal@gravwell.io>
 *
 * This software may be modified and distributed under the terms of the
 * BSD 2-clause license. See the LICENSE file for details.
 **************************************************************************/

package version

import (
	"fmt"
	"io"
	"time"
)

const (
	MajorVersion = 5
	MinorVersion = 5
<<<<<<< HEAD
	PointVersion = 0
=======
	PointVersion = 1
>>>>>>> 105f5fac
)

var (
	BuildDate time.Time = time.Date(2024, 8, 21, 0, 0, 0, 0, time.UTC)
)

func PrintVersion(wtr io.Writer) {
	fmt.Fprintf(wtr, "Version:\t%d.%d.%d\n", MajorVersion, MinorVersion, PointVersion)
	fmt.Fprintf(wtr, "BuildDate:\t%s\n", BuildDate.Format(`2006-01-02 15:04:05`))
}

func GetVersion() string {
	return fmt.Sprintf("%d.%d.%d", MajorVersion, MinorVersion, PointVersion)
}<|MERGE_RESOLUTION|>--- conflicted
+++ resolved
@@ -17,11 +17,7 @@
 const (
 	MajorVersion = 5
 	MinorVersion = 5
-<<<<<<< HEAD
-	PointVersion = 0
-=======
 	PointVersion = 1
->>>>>>> 105f5fac
 )
 
 var (
