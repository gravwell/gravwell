/*************************************************************************
 * Copyright 2018 Gravwell, Inc. All rights reserved.
 * Contact: <legal@gravwell.io>
 *
 * This software may be modified and distributed under the terms of the
 * BSD 2-clause license. See the LICENSE file for details.
 **************************************************************************/

// Package version just implements some globals and helpers that all ingesters can import
package version

import (
	"fmt"
	"io"
	"runtime"
	"strings"
	"time"
)

const (
<<<<<<< HEAD
	MajorVersion = 5
	MinorVersion = 8
	PointVersion = 7
=======
	MajorVersion = 6
	MinorVersion = 0
	PointVersion = 0
>>>>>>> 290d0af1
)

var (
	BuildDate time.Time = time.Date(2025, 9, 9, 23, 59, 59, 0, time.UTC)
)

func PrintVersion(wtr io.Writer) {
	fmt.Fprintf(wtr, "Version:\t%d.%d.%d\n", MajorVersion, MinorVersion, PointVersion)
	fmt.Fprintf(wtr, "BuildDate:\t%s\n", BuildDate.Format(`2006-01-02 15:04:05`))
	fmt.Fprintf(wtr, "Runtime:\t%s\n", strings.TrimPrefix(runtime.Version(), "go"))
}

func GetVersion() string {
	return fmt.Sprintf("%d.%d.%d", MajorVersion, MinorVersion, PointVersion)
}<|MERGE_RESOLUTION|>--- conflicted
+++ resolved
@@ -18,15 +18,9 @@
 )
 
 const (
-<<<<<<< HEAD
-	MajorVersion = 5
-	MinorVersion = 8
-	PointVersion = 7
-=======
 	MajorVersion = 6
 	MinorVersion = 0
 	PointVersion = 0
->>>>>>> 290d0af1
 )
 
 var (
