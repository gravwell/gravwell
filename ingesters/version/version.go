--- conflicted
+++ resolved
@@ -16,23 +16,13 @@
 )
 
 const (
-<<<<<<< HEAD
 	MajorVersion = 6
 	MinorVersion = 0
 	PointVersion = 0
 )
 
 var (
-	BuildDate time.Time = time.Date(2025, 5, 22, 23, 59, 59, 0, time.UTC)
-=======
-	MajorVersion = 5
-	MinorVersion = 8
-	PointVersion = 3
-)
-
-var (
-	BuildDate time.Time = time.Date(2025, 6, 5, 23, 59, 59, 0, time.UTC)
->>>>>>> 0c943968
+	BuildDate time.Time = time.Date(2025, 6, 9, 23, 59, 59, 0, time.UTC)
 )
 
 func PrintVersion(wtr io.Writer) {
