--- conflicted
+++ resolved
@@ -15,14 +15,10 @@
 	"sync"
 	"time"
 
-<<<<<<< HEAD
-	"github.com/gravwell/gravwell/v4/ingesters/utils"
-=======
 	// Embed tzdata so that we don't rely on potentially broken timezone DBs on the host
 	_ "time/tzdata"
 
-	"github.com/gravwell/gravwell/v3/ingesters/utils"
->>>>>>> 1ade6555
+	"github.com/gravwell/gravwell/v4/ingesters/utils"
 	"github.com/turnage/graw/reddit"
 	"github.com/turnage/graw/streams"
 
