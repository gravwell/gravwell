/*************************************************************************
 * Copyright 2024 Gravwell, Inc. All rights reserved.
 * Contact: <legal@gravwell.io>
 *
 * This software may be modified and distributed under the terms of the
 * BSD 2-clause license. See the LICENSE file for details.
 **************************************************************************/

package main

import (
	"bytes"
	"encoding/json"
	"errors"
	"flag"
	"fmt"
	"io"
	"io/ioutil"
	"log"
	"os"
	"path/filepath"
	"runtime/debug"
	"strconv"
	"strings"
	"time"

<<<<<<< HEAD
	"github.com/gravwell/gravwell/v4/ingest"
	"github.com/gravwell/gravwell/v4/ingest/entry"
	"github.com/gravwell/gravwell/v4/ingesters/version"
=======
	// Embed tzdata so that we don't rely on potentially broken timezone DBs on the host
	_ "time/tzdata"

	"github.com/gravwell/gravwell/v3/ingest"
	"github.com/gravwell/gravwell/v3/ingest/entry"
	"github.com/gravwell/gravwell/v3/ingesters/utils"
	"github.com/gravwell/gravwell/v3/ingesters/version"
>>>>>>> 292e79d9

	gravwelldebug "github.com/gravwell/gravwell/v4/debug"
)

const (
	sysPath = `/sys/class/block/`
)

var (
	disk          = flag.String("disk", "sda2", "Disk/partition to be monitored")
	sectSize      = flag.Int("sector-size", 512, "Disk Sector size")
	tagName       = flag.String("tag-name", "diskstats", "Tag name assigned to ingested data")
	clearHeadHole = flag.String("clear-conns", "", "Comma deliminated Server:Port pair specifying a connection")
	pipeHeadHole  = flag.String("pipe-conn", "", "path specifying a named pipe connection")
	ingestSecret  = flag.String("ingest-secret", "IngestSecrets", "Ingest key")
	period        = flag.String("period", "3s", "Duration between disk samples")
	ver           = flag.Bool("version", false, "Print version information and exit")

	dst        []string
	tags       []string
	sampleFreq time.Duration
	dpath      string
	ssize      uint64
)

func init() {
	flag.Parse()
	if *ver {
		version.PrintVersion(os.Stdout)
		ingest.PrintVersion(os.Stdout)
		os.Exit(0)
	}
	if *disk == `` {
		log.Fatal("Disk requried")
	}
	if *sectSize == 0 || (*sectSize%512) != 0 {
		log.Fatal("Invalid disk sector size")
	}
	if *tagName == `` {
		log.Fatal("tag-name required")
	} else {
		if err := ingest.CheckTag(*tagName); err != nil {
			log.Fatal("Invalid tag", err)
		}
		tags = append(tags, *tagName)
	}
	if *clearHeadHole != "" {
		bits := strings.Split(*clearHeadHole, ",")
		for _, bit := range bits {
			bit = strings.TrimSpace(bit)
			dst = append(dst, fmt.Sprintf("tcp://%s", bit))
		}
	}
	if *pipeHeadHole != "" {
		bits := strings.Split(*pipeHeadHole, ",")
		for _, bit := range bits {
			bit = strings.TrimSpace(bit)
			dst = append(dst, fmt.Sprintf("pipe://%s", bit))
		}
	}
	if len(dst) == 0 {
		log.Fatal("No destinations provided")
	}

	if *period != "" {
		var err error
		sampleFreq, err = time.ParseDuration(*period)
		if err != nil {
			log.Fatal("Failed to parse sample frequency", err)
		}
	} else {
		fmt.Println("Defaulting to 1 frequency")
		sampleFreq = time.Second
	}
	if *ingestSecret == "" {
		log.Fatal("Ingest secret must be provided")
	}

	dpath = filepath.Join(sysPath, *disk, `stat`)
	ssize = uint64(*sectSize)
}

type Reading struct {
	Host string
	Disk string
	Data diskStats
}

func main() {
	go gravwelldebug.HandleDebugSignals("diskmonitor")
	debug.SetTraceback("all")
	//test that the disk stats path exists
	if st, err := os.Stat(dpath); err != nil {
		log.Fatal(fmt.Sprintf("Failed to open %s: %v", dpath, err))
	} else if !st.Mode().IsRegular() {
		log.Fatal(fmt.Sprintf("%s is not a regular file", dpath))
	}

	//get the hostname
	hostname, err := os.Hostname()
	if err != nil {
		log.Fatal("Failed to get hostname", err)
	} else if hostname == `` {
		log.Fatal("Hostname is empty")
	}

	dm, err := newDiskMonitor(dpath)
	if err != nil {
		log.Fatal(err)
	}
	defer dm.Close()
	qch := make(chan bool, 1)
	samples := make(chan diskSample, 8)

	go sampleRoutine(dm, sampleFreq, samples, qch)

	ingestConfig := ingest.UniformMuxerConfig{
		Destinations: dst,
		Tags:         tags,
		Auth:         *ingestSecret,
		LogLevel:     "WARN",
	}
	igst, err := ingest.NewUniformMuxer(ingestConfig)
	if err != nil {
		log.Fatal("Failed to create new uniform ingester", err)
	}
	defer igst.Close()
	if err := igst.Start(); err != nil {
		log.Fatal("failed to start ingester: ", err)
	}

	if err := igst.WaitForHot(0); err != nil {
		log.Fatal("Timedout waiting for backed:", err)
	}

	tag, err := igst.GetTag(*tagName)
	if err != nil {
		log.Fatal("Failed to get tag", *tagName, err)
	}

	for smp := range samples {
		bts, err := json.Marshal(Reading{Host: hostname, Disk: *disk, Data: smp.st})
		if err != nil {
			log.Println("Failed to marshal", err)
			qch <- true
		}
		e := &entry.Entry{
			TS:   smp.ts,
			Data: bts,
			Tag:  tag,
		}
		if err := igst.WriteEntry(e); err != nil {
			log.Println("Failed to write entry", err)
			break
		}

	}
	if err := igst.Sync(utils.ExitSyncTimeout); err != nil {
		fmt.Println("Failed to sync", err)
	}

}

type diskSample struct {
	st diskStats
	ts entry.Timestamp
}

func sampleRoutine(dm *diskMonitor, freq time.Duration, outch chan diskSample, quit chan bool) {
	tckr := time.NewTicker(freq)
	defer tckr.Stop()

	for {
		select {
		case _ = <-tckr.C:
			ts := entry.Now()
			smp, err := dm.Sample()
			if err != nil {
				log.Println("Failed to sample", err)
				continue
			}
			outch <- diskSample{st: smp, ts: ts}
		case _ = <-quit:
			close(outch)
			return
		}
	}
}

type diskStats struct {
	ReadIOs      uint64
	ReadMerges   uint64
	ReadSectors  uint64
	ReadTicks    uint64
	WriteIOs     uint64
	WriteMerges  uint64
	WriteSectors uint64
	WriteTicks   uint64
	InFlight     uint64
	IOTicks      uint64
	TimeInQueue  uint64
}

type diskMonitor struct {
	fin  *os.File
	last diskStats
}

func newDiskMonitor(p string) (*diskMonitor, error) {
	fin, err := os.Open(p)
	if err != nil {
		return nil, err
	}
	var ds diskStats
	if err := ds.Load(fin); err != nil {
		fin.Close()
		return nil, err
	}
	return &diskMonitor{
		fin:  fin,
		last: ds,
	}, nil
}

func (dm *diskMonitor) Close() error {
	if err := dm.fin.Close(); err != nil {
		return err
	}
	return nil
}

func (dm *diskMonitor) Sample() (ds diskStats, err error) {
	var curr diskStats
	//seek to the start with fin
	if _, err = dm.fin.Seek(0, 0); err != nil {
		return
	}
	if err = curr.Load(dm.fin); err != nil {
		return
	}
	ds = curr.Sub(dm.last)
	dm.last = curr
	return
}

func (ds *diskStats) Load(in io.Reader) (err error) {
	var bts []byte
	if bts, err = ioutil.ReadAll(in); err != nil {
		return
	}
	if len(bts) == 0 {
		err = errors.New("Failed to read disk stats, empty read")
		return
	}
	flds := bytes.Fields(bts)
	if len(flds) != 11 {
		err = errors.New("Malformed disk stats data. Invalid field count")
		return
	}
	//parse each field
	if ds.ReadIOs, err = strconv.ParseUint(string(flds[0]), 10, 64); err != nil {
		return
	}
	if ds.ReadMerges, err = strconv.ParseUint(string(flds[1]), 10, 64); err != nil {
		return
	}
	if ds.ReadSectors, err = strconv.ParseUint(string(flds[2]), 10, 64); err != nil {
		return
	}
	if ds.ReadTicks, err = strconv.ParseUint(string(flds[3]), 10, 64); err != nil {
		return
	}
	if ds.WriteIOs, err = strconv.ParseUint(string(flds[4]), 10, 64); err != nil {
		return
	}
	if ds.WriteMerges, err = strconv.ParseUint(string(flds[5]), 10, 64); err != nil {
		return
	}
	if ds.WriteSectors, err = strconv.ParseUint(string(flds[6]), 10, 64); err != nil {
		return
	}
	if ds.WriteTicks, err = strconv.ParseUint(string(flds[7]), 10, 64); err != nil {
		return
	}
	if ds.InFlight, err = strconv.ParseUint(string(flds[8]), 10, 64); err != nil {
		return
	}
	if ds.IOTicks, err = strconv.ParseUint(string(flds[9]), 10, 64); err != nil {
		return
	}
	if ds.TimeInQueue, err = strconv.ParseUint(string(flds[10]), 10, 64); err != nil {
		return
	}
	return
}

func (ds diskStats) Sub(s diskStats) (df diskStats) {
	if ds.ReadIOs > s.ReadIOs {
		df.ReadIOs = ds.ReadIOs - s.ReadIOs
	}
	if ds.ReadMerges > s.ReadMerges {
		df.ReadMerges = ds.ReadMerges - s.ReadMerges
	}
	if ds.ReadSectors > s.ReadSectors {
		df.ReadSectors = ds.ReadSectors - s.ReadSectors
	}
	if ds.ReadTicks > s.ReadTicks {
		df.ReadTicks = ds.ReadTicks - s.ReadTicks
	}
	if ds.WriteIOs > s.WriteIOs {
		df.WriteIOs = ds.WriteIOs - s.WriteIOs
	}
	if ds.WriteMerges > s.WriteMerges {
		df.WriteMerges = ds.WriteMerges - s.WriteMerges
	}
	if ds.WriteSectors > s.WriteSectors {
		df.WriteSectors = ds.WriteSectors - s.WriteSectors
	}
	if ds.WriteTicks > s.WriteTicks {
		df.WriteTicks = ds.WriteTicks - s.WriteTicks
	}
	if ds.IOTicks > s.IOTicks {
		df.IOTicks = ds.IOTicks - s.IOTicks
	}
	if ds.TimeInQueue > s.TimeInQueue {
		df.TimeInQueue = ds.TimeInQueue - s.TimeInQueue
	}
	return
}<|MERGE_RESOLUTION|>--- conflicted
+++ resolved
@@ -24,21 +24,14 @@
 	"strings"
 	"time"
 
-<<<<<<< HEAD
+	// Embed tzdata so that we don't rely on potentially broken timezone DBs on the host
+	_ "time/tzdata"
+
+	gravwelldebug "github.com/gravwell/gravwell/v4/debug"
 	"github.com/gravwell/gravwell/v4/ingest"
 	"github.com/gravwell/gravwell/v4/ingest/entry"
+	"github.com/gravwell/gravwell/v4/ingesters/utils"
 	"github.com/gravwell/gravwell/v4/ingesters/version"
-=======
-	// Embed tzdata so that we don't rely on potentially broken timezone DBs on the host
-	_ "time/tzdata"
-
-	"github.com/gravwell/gravwell/v3/ingest"
-	"github.com/gravwell/gravwell/v3/ingest/entry"
-	"github.com/gravwell/gravwell/v3/ingesters/utils"
-	"github.com/gravwell/gravwell/v3/ingesters/version"
->>>>>>> 292e79d9
-
-	gravwelldebug "github.com/gravwell/gravwell/v4/debug"
 )
 
 const (
