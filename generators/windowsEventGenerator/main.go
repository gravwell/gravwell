/*************************************************************************
 * Copyright 2024 Gravwell, Inc. All rights reserved.
 * Contact: <legal@gravwell.io>
 *
 * This software may be modified and distributed under the terms of the
 * BSD 2-clause license. See the LICENSE file for details.
 **************************************************************************/

package main

import (
	"errors"
	"flag"
	"fmt"
	"log"
	"os"
	"os/signal"
	"time"

<<<<<<< HEAD
	"github.com/gravwell/gravwell/v4/ingest"
=======
	// Embed tzdata so that we don't rely on potentially broken timezone DBs on the host
	_ "time/tzdata"

	"github.com/gravwell/gravwell/v3/ingest"
>>>>>>> 292e79d9
	"golang.org/x/sys/windows/svc/eventlog"
)

var (
	srcName    = flag.String("source-name", "GravwellEventGenerator", "Source name for generated events")
	eventCount = flag.Int("event-count", 100, "Number of events to generate")
	streaming  = flag.Bool("stream", false, "Stream events in")
	big        = flag.Bool("big", false, "Send very large entries")
	count      uint64
	totalBytes uint64
	totalCount uint64
)

func init() {
	flag.Parse()
	if *srcName == "" {
		log.Fatal("A source name must be specified\n")
	}
	if *eventCount <= 0 {
		log.Fatal("invalid event count")
	}
	count = uint64(*eventCount)
}

func main() {
	var err error
	start := time.Now()

	wlog, err := eventlog.Open(*srcName)
	if err != nil {
		log.Fatalf("Couldn't open event log handle: %v", err)
	}

	if !*streaming {
		if err = throw(wlog, count); err != nil {
			log.Fatal("Failed to throw events ", err)
		}
	} else {
		var stop bool
		r := make(chan error, 1)
		go func(ret chan error, stp *bool) {
			ret <- stream(wlog, count, stp)
		}(r, &stop)
		c := make(chan os.Signal, 1)
		signal.Notify(c, os.Interrupt)
		select {
		case _ = <-c:
			stop = true
			select {
			case err = <-r:
			case _ = <-time.After(3 * time.Second):
				err = errors.New("Timed out waiting for exit")
			}
		case err = <-r:
		}
		if err != nil {
			log.Fatal("Failed to stream events ", err)
		}
	}

	durr := time.Since(start)
	if err == nil {
		fmt.Printf("Completed in %v (%s)\n", durr, ingest.HumanSize(totalBytes))
		fmt.Printf("Total Count: %s\n", ingest.HumanCount(totalCount))
		fmt.Printf("Event Rate: %s\n", ingest.HumanEntryRate(totalCount, durr))
		fmt.Printf("Ingest Rate: %s\n", ingest.HumanRate(totalBytes, durr))
	}
}<|MERGE_RESOLUTION|>--- conflicted
+++ resolved
@@ -17,14 +17,10 @@
 	"os/signal"
 	"time"
 
-<<<<<<< HEAD
-	"github.com/gravwell/gravwell/v4/ingest"
-=======
 	// Embed tzdata so that we don't rely on potentially broken timezone DBs on the host
 	_ "time/tzdata"
 
-	"github.com/gravwell/gravwell/v3/ingest"
->>>>>>> 292e79d9
+	"github.com/gravwell/gravwell/v4/ingest"
 	"golang.org/x/sys/windows/svc/eventlog"
 )
 
