--- conflicted
+++ resolved
@@ -12,16 +12,11 @@
 	"flag"
 	"log"
 
-<<<<<<< HEAD
-	il "github.com/gravwell/gravwell/v4/ingest/log"
-	"github.com/gravwell/gravwell/v4/ingesters/utils"
-=======
 	// Embed tzdata so that we don't rely on potentially broken timezone DBs on the host
 	_ "time/tzdata"
 
-	il "github.com/gravwell/gravwell/v3/ingest/log"
-	"github.com/gravwell/gravwell/v3/ingesters/utils"
->>>>>>> 292e79d9
+	il "github.com/gravwell/gravwell/v4/ingest/log"
+	"github.com/gravwell/gravwell/v4/ingesters/utils"
 )
 
 const (
